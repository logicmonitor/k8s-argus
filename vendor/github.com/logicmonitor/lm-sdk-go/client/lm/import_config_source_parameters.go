// Code generated by go-swagger; DO NOT EDIT.

package lm

// This file was generated by the swagger tool.
// Editing this file might prove futile when you re-run the swagger generate command

import (
	"context"
	"net/http"
	"time"

	"github.com/go-openapi/errors"
	"github.com/go-openapi/runtime"
	cr "github.com/go-openapi/runtime/client"
<<<<<<< HEAD
	strfmt "github.com/go-openapi/strfmt"
	"golang.org/x/net/context"
=======
	"github.com/go-openapi/strfmt"
>>>>>>> ce95817f
)

// NewImportConfigSourceParams creates a new ImportConfigSourceParams object,
// with the default timeout for this client.
//
// Default values are not hydrated, since defaults are normally applied by the API server side.
//
// To enforce default values in parameter, use SetDefaults or WithDefaults.
func NewImportConfigSourceParams() *ImportConfigSourceParams {
	return &ImportConfigSourceParams{
		timeout: cr.DefaultTimeout,
	}
}

// NewImportConfigSourceParamsWithTimeout creates a new ImportConfigSourceParams object
// with the ability to set a timeout on a request.
func NewImportConfigSourceParamsWithTimeout(timeout time.Duration) *ImportConfigSourceParams {
	return &ImportConfigSourceParams{
		timeout: timeout,
	}
}

// NewImportConfigSourceParamsWithContext creates a new ImportConfigSourceParams object
// with the ability to set a context for a request.
func NewImportConfigSourceParamsWithContext(ctx context.Context) *ImportConfigSourceParams {
	return &ImportConfigSourceParams{
		Context: ctx,
	}
}

// NewImportConfigSourceParamsWithHTTPClient creates a new ImportConfigSourceParams object
// with the ability to set a custom HTTPClient for a request.
func NewImportConfigSourceParamsWithHTTPClient(client *http.Client) *ImportConfigSourceParams {
	return &ImportConfigSourceParams{
		HTTPClient: client,
	}
}

/* ImportConfigSourceParams contains all the parameters to send to the API endpoint
   for the import config source operation.

   Typically these are written to a http.Request.
*/
type ImportConfigSourceParams struct {

	// UserAgent.
	//
	// Default: "Logicmonitor/SDK: Argus Dist-v1.0.0-argus1"
	UserAgent *string

	// File.
	File runtime.NamedReadCloser

	timeout    time.Duration
	Context    context.Context
	HTTPClient *http.Client
}

// WithDefaults hydrates default values in the import config source params (not the query body).
//
// All values with no default are reset to their zero value.
func (o *ImportConfigSourceParams) WithDefaults() *ImportConfigSourceParams {
	o.SetDefaults()
	return o
}

// SetDefaults hydrates default values in the import config source params (not the query body).
//
// All values with no default are reset to their zero value.
func (o *ImportConfigSourceParams) SetDefaults() {
	var (
		userAgentDefault = string("Logicmonitor/SDK: Argus Dist-v1.0.0-argus1")
	)

	val := ImportConfigSourceParams{
		UserAgent: &userAgentDefault,
	}

	val.timeout = o.timeout
	val.Context = o.Context
	val.HTTPClient = o.HTTPClient
	*o = val
}

// WithTimeout adds the timeout to the import config source params
func (o *ImportConfigSourceParams) WithTimeout(timeout time.Duration) *ImportConfigSourceParams {
	o.SetTimeout(timeout)
	return o
}

// SetTimeout adds the timeout to the import config source params
func (o *ImportConfigSourceParams) SetTimeout(timeout time.Duration) {
	o.timeout = timeout
}

// WithContext adds the context to the import config source params
func (o *ImportConfigSourceParams) WithContext(ctx context.Context) *ImportConfigSourceParams {
	o.SetContext(ctx)
	return o
}

// SetContext adds the context to the import config source params
func (o *ImportConfigSourceParams) SetContext(ctx context.Context) {
	o.Context = ctx
}

// WithHTTPClient adds the HTTPClient to the import config source params
func (o *ImportConfigSourceParams) WithHTTPClient(client *http.Client) *ImportConfigSourceParams {
	o.SetHTTPClient(client)
	return o
}

// SetHTTPClient adds the HTTPClient to the import config source params
func (o *ImportConfigSourceParams) SetHTTPClient(client *http.Client) {
	o.HTTPClient = client
}

// WithUserAgent adds the userAgent to the import config source params
func (o *ImportConfigSourceParams) WithUserAgent(userAgent *string) *ImportConfigSourceParams {
	o.SetUserAgent(userAgent)
	return o
}

// SetUserAgent adds the userAgent to the import config source params
func (o *ImportConfigSourceParams) SetUserAgent(userAgent *string) {
	o.UserAgent = userAgent
}

// WithFile adds the file to the import config source params
func (o *ImportConfigSourceParams) WithFile(file runtime.NamedReadCloser) *ImportConfigSourceParams {
	o.SetFile(file)
	return o
}

// SetFile adds the file to the import config source params
func (o *ImportConfigSourceParams) SetFile(file runtime.NamedReadCloser) {
	o.File = file
}

// WriteToRequest writes these params to a swagger request
func (o *ImportConfigSourceParams) WriteToRequest(r runtime.ClientRequest, reg strfmt.Registry) error {
	if err := r.SetTimeout(o.timeout); err != nil {
		return err
	}
	var res []error

	if o.UserAgent != nil {

		// header param User-Agent
		if err := r.SetHeaderParam("User-Agent", *o.UserAgent); err != nil {
			return err
		}
	}
	// form file param file
	if err := r.SetFileParam("file", o.File); err != nil {
		return err
	}

	if len(res) > 0 {
		return errors.CompositeValidationError(res...)
	}
	return nil
}<|MERGE_RESOLUTION|>--- conflicted
+++ resolved
@@ -13,12 +13,7 @@
 	"github.com/go-openapi/errors"
 	"github.com/go-openapi/runtime"
 	cr "github.com/go-openapi/runtime/client"
-<<<<<<< HEAD
-	strfmt "github.com/go-openapi/strfmt"
-	"golang.org/x/net/context"
-=======
 	"github.com/go-openapi/strfmt"
->>>>>>> ce95817f
 )
 
 // NewImportConfigSourceParams creates a new ImportConfigSourceParams object,
@@ -160,6 +155,7 @@
 
 // WriteToRequest writes these params to a swagger request
 func (o *ImportConfigSourceParams) WriteToRequest(r runtime.ClientRequest, reg strfmt.Registry) error {
+
 	if err := r.SetTimeout(o.timeout); err != nil {
 		return err
 	}
