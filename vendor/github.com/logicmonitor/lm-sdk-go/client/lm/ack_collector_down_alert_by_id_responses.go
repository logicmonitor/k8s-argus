--- conflicted
+++ resolved
@@ -11,15 +11,10 @@
 
 	"github.com/go-openapi/errors"
 	"github.com/go-openapi/runtime"
-<<<<<<< HEAD
-	strfmt "github.com/go-openapi/strfmt"
-	models "github.com/logicmonitor/lm-sdk-go/models"
-=======
 	"github.com/go-openapi/strfmt"
 	"github.com/go-openapi/swag"
 
 	"github.com/logicmonitor/lm-sdk-go/models"
->>>>>>> ce95817f
 )
 
 // AckCollectorDownAlertByIDReader is a Reader for the AckCollectorDownAlertByID structure.
@@ -75,6 +70,7 @@
 }
 
 func (o *AckCollectorDownAlertByIDOK) readResponse(response runtime.ClientResponse, consumer runtime.Consumer, formats strfmt.Registry) error {
+
 	// response payload
 	if err := consumer.Consume(response.Body(), &o.Payload); err != nil && err != io.EOF {
 		return err
@@ -179,6 +175,7 @@
 }
 
 func (o *AckCollectorDownAlertByIDDefault) readResponse(response runtime.ClientResponse, consumer runtime.Consumer, formats strfmt.Registry) error {
+
 	o.Payload = new(models.ErrorResponse)
 
 	// response payload
