// Code generated by go-swagger; DO NOT EDIT.

package lm

// This file was generated by the swagger tool.
// Editing this file might prove futile when you re-run the swagger generate command

import (
	"fmt"
	"io"

	"github.com/go-openapi/errors"
	"github.com/go-openapi/runtime"
<<<<<<< HEAD
	strfmt "github.com/go-openapi/strfmt"
	models "github.com/logicmonitor/lm-sdk-go/models"
=======
	"github.com/go-openapi/strfmt"
	"github.com/go-openapi/swag"

	"github.com/logicmonitor/lm-sdk-go/models"
>>>>>>> ce95817f
)

// GetAlertListReader is a Reader for the GetAlertList structure.
type GetAlertListReader struct {
	formats strfmt.Registry
}

// ReadResponse reads a server response into the received o.
func (o *GetAlertListReader) ReadResponse(response runtime.ClientResponse, consumer runtime.Consumer) (interface{}, error) {
	switch response.Code() {
	case 200:
		result := NewGetAlertListOK()
		if err := result.readResponse(response, consumer, o.formats); err != nil {
			return nil, err
		}
		return result, nil
	case 429:
		result := NewGetAlertListTooManyRequests()
		if err := result.readResponse(response, consumer, o.formats); err != nil {
			return nil, err
		}
		return nil, result
	default:
		result := NewGetAlertListDefault(response.Code())
		if err := result.readResponse(response, consumer, o.formats); err != nil {
			return nil, err
		}
		if response.Code()/100 == 2 {
			return result, nil
		}
		return nil, result
	}
}

// NewGetAlertListOK creates a GetAlertListOK with default headers values
func NewGetAlertListOK() *GetAlertListOK {
	return &GetAlertListOK{}
}

/* GetAlertListOK describes a response with status code 200, with default header values.

successful operation
*/
type GetAlertListOK struct {
	Payload *models.AlertPaginationResponse
}

func (o *GetAlertListOK) Error() string {
	return fmt.Sprintf("[GET /alert/alerts][%d] getAlertListOK  %+v", 200, o.Payload)
}
func (o *GetAlertListOK) GetPayload() *models.AlertPaginationResponse {
	return o.Payload
}

func (o *GetAlertListOK) readResponse(response runtime.ClientResponse, consumer runtime.Consumer, formats strfmt.Registry) error {
	o.Payload = new(models.AlertPaginationResponse)

	// response payload
	if err := consumer.Consume(response.Body(), o.Payload); err != nil && err != io.EOF {
		return err
	}

	return nil
}

// NewGetAlertListTooManyRequests creates a GetAlertListTooManyRequests with default headers values
func NewGetAlertListTooManyRequests() *GetAlertListTooManyRequests {
	return &GetAlertListTooManyRequests{}
}

/* GetAlertListTooManyRequests describes a response with status code 429, with default header values.

Too Many Requests
*/
type GetAlertListTooManyRequests struct {

	/* Request limit per X-Rate-Limit-Window
	 */
	XRateLimitLimit int64

	/* The number of requests left for the time window
	 */
	XRateLimitRemaining int64

	/* The rolling time window length with the unit of second
	 */
	XRateLimitWindow int64
}

func (o *GetAlertListTooManyRequests) Error() string {
	return fmt.Sprintf("[GET /alert/alerts][%d] getAlertListTooManyRequests ", 429)
}

func (o *GetAlertListTooManyRequests) readResponse(response runtime.ClientResponse, consumer runtime.Consumer, formats strfmt.Registry) error {

	// hydrates response header x-rate-limit-limit
	hdrXRateLimitLimit := response.GetHeader("x-rate-limit-limit")

	if hdrXRateLimitLimit != "" {
		valxRateLimitLimit, err := swag.ConvertInt64(hdrXRateLimitLimit)
		if err != nil {
			return errors.InvalidType("x-rate-limit-limit", "header", "int64", hdrXRateLimitLimit)
		}
		o.XRateLimitLimit = valxRateLimitLimit
	}

	// hydrates response header x-rate-limit-remaining
	hdrXRateLimitRemaining := response.GetHeader("x-rate-limit-remaining")

	if hdrXRateLimitRemaining != "" {
		valxRateLimitRemaining, err := swag.ConvertInt64(hdrXRateLimitRemaining)
		if err != nil {
			return errors.InvalidType("x-rate-limit-remaining", "header", "int64", hdrXRateLimitRemaining)
		}
		o.XRateLimitRemaining = valxRateLimitRemaining
	}

	// hydrates response header x-rate-limit-window
	hdrXRateLimitWindow := response.GetHeader("x-rate-limit-window")

	if hdrXRateLimitWindow != "" {
		valxRateLimitWindow, err := swag.ConvertInt64(hdrXRateLimitWindow)
		if err != nil {
			return errors.InvalidType("x-rate-limit-window", "header", "int64", hdrXRateLimitWindow)
		}
		o.XRateLimitWindow = valxRateLimitWindow
	}

	return nil
}

// NewGetAlertListDefault creates a GetAlertListDefault with default headers values
func NewGetAlertListDefault(code int) *GetAlertListDefault {
	return &GetAlertListDefault{
		_statusCode: code,
	}
}

/* GetAlertListDefault describes a response with status code -1, with default header values.

Error
*/
type GetAlertListDefault struct {
	_statusCode int

	Payload *models.ErrorResponse
}

// Code gets the status code for the get alert list default response
func (o *GetAlertListDefault) Code() int {
	return o._statusCode
}

func (o *GetAlertListDefault) Error() string {
	return fmt.Sprintf("[GET /alert/alerts][%d] getAlertList default  %+v", o._statusCode, o.Payload)
}
func (o *GetAlertListDefault) GetPayload() *models.ErrorResponse {
	return o.Payload
}

func (o *GetAlertListDefault) readResponse(response runtime.ClientResponse, consumer runtime.Consumer, formats strfmt.Registry) error {
	o.Payload = new(models.ErrorResponse)

	// response payload
	if err := consumer.Consume(response.Body(), o.Payload); err != nil && err != io.EOF {
		return err
	}

	return nil
}<|MERGE_RESOLUTION|>--- conflicted
+++ resolved
@@ -11,15 +11,10 @@
 
 	"github.com/go-openapi/errors"
 	"github.com/go-openapi/runtime"
-<<<<<<< HEAD
-	strfmt "github.com/go-openapi/strfmt"
-	models "github.com/logicmonitor/lm-sdk-go/models"
-=======
 	"github.com/go-openapi/strfmt"
 	"github.com/go-openapi/swag"
 
 	"github.com/logicmonitor/lm-sdk-go/models"
->>>>>>> ce95817f
 )
 
 // GetAlertListReader is a Reader for the GetAlertList structure.
@@ -75,6 +70,7 @@
 }
 
 func (o *GetAlertListOK) readResponse(response runtime.ClientResponse, consumer runtime.Consumer, formats strfmt.Registry) error {
+
 	o.Payload = new(models.AlertPaginationResponse)
 
 	// response payload
@@ -181,6 +177,7 @@
 }
 
 func (o *GetAlertListDefault) readResponse(response runtime.ClientResponse, consumer runtime.Consumer, formats strfmt.Registry) error {
+
 	o.Payload = new(models.ErrorResponse)
 
 	// response payload
