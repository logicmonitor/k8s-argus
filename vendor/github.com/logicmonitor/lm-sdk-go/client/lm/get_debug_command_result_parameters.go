--- conflicted
+++ resolved
@@ -13,14 +13,8 @@
 	"github.com/go-openapi/errors"
 	"github.com/go-openapi/runtime"
 	cr "github.com/go-openapi/runtime/client"
-<<<<<<< HEAD
-	strfmt "github.com/go-openapi/strfmt"
-	"github.com/go-openapi/swag"
-	"golang.org/x/net/context"
-=======
 	"github.com/go-openapi/strfmt"
 	"github.com/go-openapi/swag"
->>>>>>> ce95817f
 )
 
 // NewGetDebugCommandResultParams creates a new GetDebugCommandResultParams object,
@@ -30,10 +24,6 @@
 //
 // To enforce default values in parameter, use SetDefaults or WithDefaults.
 func NewGetDebugCommandResultParams() *GetDebugCommandResultParams {
-<<<<<<< HEAD
-	collectorIDDefault := int32(-1)
-=======
->>>>>>> ce95817f
 	return &GetDebugCommandResultParams{
 		timeout: cr.DefaultTimeout,
 	}
@@ -42,10 +32,6 @@
 // NewGetDebugCommandResultParamsWithTimeout creates a new GetDebugCommandResultParams object
 // with the ability to set a timeout on a request.
 func NewGetDebugCommandResultParamsWithTimeout(timeout time.Duration) *GetDebugCommandResultParams {
-<<<<<<< HEAD
-	collectorIDDefault := int32(-1)
-=======
->>>>>>> ce95817f
 	return &GetDebugCommandResultParams{
 		timeout: timeout,
 	}
@@ -54,10 +40,6 @@
 // NewGetDebugCommandResultParamsWithContext creates a new GetDebugCommandResultParams object
 // with the ability to set a context for a request.
 func NewGetDebugCommandResultParamsWithContext(ctx context.Context) *GetDebugCommandResultParams {
-<<<<<<< HEAD
-	collectorIdDefault := int32(-1)
-=======
->>>>>>> ce95817f
 	return &GetDebugCommandResultParams{
 		Context: ctx,
 	}
@@ -66,10 +48,6 @@
 // NewGetDebugCommandResultParamsWithHTTPClient creates a new GetDebugCommandResultParams object
 // with the ability to set a custom HTTPClient for a request.
 func NewGetDebugCommandResultParamsWithHTTPClient(client *http.Client) *GetDebugCommandResultParams {
-<<<<<<< HEAD
-	collectorIdDefault := int32(-1)
-=======
->>>>>>> ce95817f
 	return &GetDebugCommandResultParams{
 		HTTPClient: client,
 	}
@@ -198,6 +176,7 @@
 
 // WriteToRequest writes these params to a swagger request
 func (o *GetDebugCommandResultParams) WriteToRequest(r runtime.ClientRequest, reg strfmt.Registry) error {
+
 	if err := r.SetTimeout(o.timeout); err != nil {
 		return err
 	}
