// Code generated by go-swagger; DO NOT EDIT.

package models

// This file was generated by the swagger tool.
// Editing this file might prove futile when you re-run the swagger generate command

import (
	"context"
	"strconv"

	"github.com/go-openapi/errors"
<<<<<<< HEAD
	strfmt "github.com/go-openapi/strfmt"
=======
	"github.com/go-openapi/strfmt"
>>>>>>> ce95817f
	"github.com/go-openapi/swag"
	"github.com/go-openapi/validate"
)

// TableWidgetRow table widget row
//
// swagger:model TableWidgetRow
type TableWidgetRow struct {

	// device display name
	// Read Only: true
	DeviceDisplayName string `json:"deviceDisplayName,omitempty"`

	// device Id
	// Required: true
	DeviceID *int32 `json:"deviceId"`

	// group full path
	// Read Only: true
	GroupFullPath string `json:"groupFullPath,omitempty"`

	// group Id
	GroupID int32 `json:"groupId,omitempty"`

	// instances
	// Read Only: true
	Instances []*TableWidgetInstanceCell `json:"instances,omitempty"`

	// label
	Label string `json:"label,omitempty"`
}

// Validate validates this table widget row
func (m *TableWidgetRow) Validate(formats strfmt.Registry) error {
	var res []error

	if err := m.validateDeviceID(formats); err != nil {
		res = append(res, err)
	}

	if err := m.validateInstances(formats); err != nil {
		res = append(res, err)
	}

	if len(res) > 0 {
		return errors.CompositeValidationError(res...)
	}
	return nil
}

func (m *TableWidgetRow) validateDeviceID(formats strfmt.Registry) error {
	if err := validate.Required("deviceId", "body", m.DeviceID); err != nil {
		return err
	}

	return nil
}

func (m *TableWidgetRow) validateInstances(formats strfmt.Registry) error {
	if swag.IsZero(m.Instances) { // not required
		return nil
	}

	for i := 0; i < len(m.Instances); i++ {
		if swag.IsZero(m.Instances[i]) { // not required
			continue
		}

		if m.Instances[i] != nil {
			if err := m.Instances[i].Validate(formats); err != nil {
				if ve, ok := err.(*errors.Validation); ok {
					return ve.ValidateName("instances" + "." + strconv.Itoa(i))
				}
				return err
			}
		}

	}

	return nil
}

// ContextValidate validate this table widget row based on the context it is used
func (m *TableWidgetRow) ContextValidate(ctx context.Context, formats strfmt.Registry) error {
	var res []error

	if err := m.contextValidateDeviceDisplayName(ctx, formats); err != nil {
		res = append(res, err)
	}

	if err := m.contextValidateGroupFullPath(ctx, formats); err != nil {
		res = append(res, err)
	}

	if err := m.contextValidateInstances(ctx, formats); err != nil {
		res = append(res, err)
	}

	if len(res) > 0 {
		return errors.CompositeValidationError(res...)
	}
	return nil
}

func (m *TableWidgetRow) contextValidateDeviceDisplayName(ctx context.Context, formats strfmt.Registry) error {

	if err := validate.ReadOnly(ctx, "deviceDisplayName", "body", string(m.DeviceDisplayName)); err != nil {
		return err
	}

	return nil
}

func (m *TableWidgetRow) contextValidateGroupFullPath(ctx context.Context, formats strfmt.Registry) error {

	if err := validate.ReadOnly(ctx, "groupFullPath", "body", string(m.GroupFullPath)); err != nil {
		return err
	}

	return nil
}

func (m *TableWidgetRow) contextValidateInstances(ctx context.Context, formats strfmt.Registry) error {

	if err := validate.ReadOnly(ctx, "instances", "body", []*TableWidgetInstanceCell(m.Instances)); err != nil {
		return err
	}

	for i := 0; i < len(m.Instances); i++ {

		if m.Instances[i] != nil {
			if err := m.Instances[i].ContextValidate(ctx, formats); err != nil {
				if ve, ok := err.(*errors.Validation); ok {
					return ve.ValidateName("instances" + "." + strconv.Itoa(i))
				}
				return err
			}
		}

	}

	return nil
}

// MarshalBinary interface implementation
func (m *TableWidgetRow) MarshalBinary() ([]byte, error) {
	if m == nil {
		return nil, nil
	}
	return swag.WriteJSON(m)
}

// UnmarshalBinary interface implementation
func (m *TableWidgetRow) UnmarshalBinary(b []byte) error {
	var res TableWidgetRow
	if err := swag.ReadJSON(b, &res); err != nil {
		return err
	}
	*m = res
	return nil
}<|MERGE_RESOLUTION|>--- conflicted
+++ resolved
@@ -10,11 +10,7 @@
 	"strconv"
 
 	"github.com/go-openapi/errors"
-<<<<<<< HEAD
-	strfmt "github.com/go-openapi/strfmt"
-=======
 	"github.com/go-openapi/strfmt"
->>>>>>> ce95817f
 	"github.com/go-openapi/swag"
 	"github.com/go-openapi/validate"
 )
@@ -66,6 +62,7 @@
 }
 
 func (m *TableWidgetRow) validateDeviceID(formats strfmt.Registry) error {
+
 	if err := validate.Required("deviceId", "body", m.DeviceID); err != nil {
 		return err
 	}
