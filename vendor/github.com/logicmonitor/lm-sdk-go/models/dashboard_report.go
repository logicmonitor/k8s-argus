// Code generated by go-swagger; DO NOT EDIT.

package models

// This file was generated by the swagger tool.
// Editing this file might prove futile when you re-run the swagger generate command

import (
	"bytes"
	"context"
	"encoding/json"
	"strconv"

	"github.com/go-openapi/errors"
<<<<<<< HEAD
	strfmt "github.com/go-openapi/strfmt"
=======
	"github.com/go-openapi/strfmt"
>>>>>>> ce95817f
	"github.com/go-openapi/swag"
	"github.com/go-openapi/validate"
)

// DashboardReport dashboard report
//
// swagger:model DashboardReport
type DashboardReport struct {
	customReportTypeIdField int32

	customReportTypeNameField string

	deliveryField string

	descriptionField string

	enableViewAsOtherUserField *bool

	formatField string

	groupIdField int32

	idField int32

	lastGenerateOnField int64

	lastGeneratePagesField int32

	lastGenerateSizeField int64

	lastmodifyUserIdField int32

	lastmodifyUserNameField string

	nameField *string

	recipientsField []*ReportRecipient

	reportLinkNumField int32

	scheduleField string

	scheduleTimezoneField string

	userPermissionField string

	// The full path name of the group of the source dashboard
	// Read Only: true
	DashboardGroupFullPath string `json:"dashboardGroupFullPath,omitempty"`

	// The id of the source dashboard for the report
	// Required: true
	DashboardID *int32 `json:"dashboardId"`

	// The name of the source dashboard for the report
	// Read Only: true
	DashboardName string `json:"dashboardName,omitempty"`

	// The Time Range configured for the report: Last 2 hours | Last 24 hours | Last calendar day | Last 7 days | Last 14 days | Last 30 days | Last calendar month | Last 365 days | Any custom date range in this format: YYYY-MM-dd hh:mm TO YYYY-MM-dd hh:mm
	// Required: true
	DateRange *string `json:"dateRange"`

	// Whether need to display a link to the real dashboard
	DisplayLink bool `json:"displayLink,omitempty"`

	// The name of the dashboard report
	DisplayName string `json:"displayName,omitempty"`
}

// CustomReportTypeID gets the custom report type Id of this subtype
func (m *DashboardReport) CustomReportTypeID() int32 {
	return m.customReportTypeIdField
}

// SetCustomReportTypeID sets the custom report type Id of this subtype
func (m *DashboardReport) SetCustomReportTypeID(val int32) {
	m.customReportTypeIdField = val
}

// CustomReportTypeName gets the custom report type name of this subtype
func (m *DashboardReport) CustomReportTypeName() string {
	return m.customReportTypeNameField
}

// SetCustomReportTypeName sets the custom report type name of this subtype
func (m *DashboardReport) SetCustomReportTypeName(val string) {
	m.customReportTypeNameField = val
}

// Delivery gets the delivery of this subtype
func (m *DashboardReport) Delivery() string {
	return m.deliveryField
}

// SetDelivery sets the delivery of this subtype
func (m *DashboardReport) SetDelivery(val string) {
	m.deliveryField = val
}

// Description gets the description of this subtype
func (m *DashboardReport) Description() string {
	return m.descriptionField
}

// SetDescription sets the description of this subtype
func (m *DashboardReport) SetDescription(val string) {
	m.descriptionField = val
}

// EnableViewAsOtherUser gets the enable view as other user of this subtype
func (m *DashboardReport) EnableViewAsOtherUser() *bool {
	return m.enableViewAsOtherUserField
}

// SetEnableViewAsOtherUser sets the enable view as other user of this subtype
func (m *DashboardReport) SetEnableViewAsOtherUser(val *bool) {
	m.enableViewAsOtherUserField = val
}

// Format gets the format of this subtype
func (m *DashboardReport) Format() string {
	return m.formatField
}

// SetFormat sets the format of this subtype
func (m *DashboardReport) SetFormat(val string) {
	m.formatField = val
}

// GroupID gets the group Id of this subtype
func (m *DashboardReport) GroupID() int32 {
	return m.groupIdField
}

// SetGroupID sets the group Id of this subtype
func (m *DashboardReport) SetGroupID(val int32) {
	m.groupIdField = val
}

// ID gets the id of this subtype
func (m *DashboardReport) ID() int32 {
	return m.idField
}

// SetID sets the id of this subtype
func (m *DashboardReport) SetID(val int32) {
	m.idField = val
}

// LastGenerateOn gets the last generate on of this subtype
func (m *DashboardReport) LastGenerateOn() int64 {
	return m.lastGenerateOnField
}

// SetLastGenerateOn sets the last generate on of this subtype
func (m *DashboardReport) SetLastGenerateOn(val int64) {
	m.lastGenerateOnField = val
}

// LastGeneratePages gets the last generate pages of this subtype
func (m *DashboardReport) LastGeneratePages() int32 {
	return m.lastGeneratePagesField
}

// SetLastGeneratePages sets the last generate pages of this subtype
func (m *DashboardReport) SetLastGeneratePages(val int32) {
	m.lastGeneratePagesField = val
}

// LastGenerateSize gets the last generate size of this subtype
func (m *DashboardReport) LastGenerateSize() int64 {
	return m.lastGenerateSizeField
}

// SetLastGenerateSize sets the last generate size of this subtype
func (m *DashboardReport) SetLastGenerateSize(val int64) {
	m.lastGenerateSizeField = val
}

// LastmodifyUserID gets the lastmodify user Id of this subtype
func (m *DashboardReport) LastmodifyUserID() int32 {
	return m.lastmodifyUserIdField
}

// SetLastmodifyUserID sets the lastmodify user Id of this subtype
func (m *DashboardReport) SetLastmodifyUserID(val int32) {
	m.lastmodifyUserIdField = val
}

// LastmodifyUserName gets the lastmodify user name of this subtype
func (m *DashboardReport) LastmodifyUserName() string {
	return m.lastmodifyUserNameField
}

// SetLastmodifyUserName sets the lastmodify user name of this subtype
func (m *DashboardReport) SetLastmodifyUserName(val string) {
	m.lastmodifyUserNameField = val
}

// Name gets the name of this subtype
func (m *DashboardReport) Name() *string {
	return m.nameField
}

// SetName sets the name of this subtype
func (m *DashboardReport) SetName(val *string) {
	m.nameField = val
}

// Recipients gets the recipients of this subtype
func (m *DashboardReport) Recipients() []*ReportRecipient {
	return m.recipientsField
}

// SetRecipients sets the recipients of this subtype
func (m *DashboardReport) SetRecipients(val []*ReportRecipient) {
	m.recipientsField = val
}

// ReportLinkNum gets the report link num of this subtype
func (m *DashboardReport) ReportLinkNum() int32 {
	return m.reportLinkNumField
}

// SetReportLinkNum sets the report link num of this subtype
func (m *DashboardReport) SetReportLinkNum(val int32) {
	m.reportLinkNumField = val
}

// Schedule gets the schedule of this subtype
func (m *DashboardReport) Schedule() string {
	return m.scheduleField
}

// SetSchedule sets the schedule of this subtype
func (m *DashboardReport) SetSchedule(val string) {
	m.scheduleField = val
}

// ScheduleTimezone gets the schedule timezone of this subtype
func (m *DashboardReport) ScheduleTimezone() string {
	return m.scheduleTimezoneField
}

// SetScheduleTimezone sets the schedule timezone of this subtype
func (m *DashboardReport) SetScheduleTimezone(val string) {
	m.scheduleTimezoneField = val
}

// Type gets the type of this subtype
func (m *DashboardReport) Type() string {
	return "Dashboard"
}

// SetType sets the type of this subtype
func (m *DashboardReport) SetType(val string) {
}

// UserPermission gets the user permission of this subtype
func (m *DashboardReport) UserPermission() string {
	return m.userPermissionField
}

// SetUserPermission sets the user permission of this subtype
func (m *DashboardReport) SetUserPermission(val string) {
	m.userPermissionField = val
}

// UnmarshalJSON unmarshals this object with a polymorphic type from a JSON structure
func (m *DashboardReport) UnmarshalJSON(raw []byte) error {
	var data struct {

		// The full path name of the group of the source dashboard
		// Read Only: true
		DashboardGroupFullPath string `json:"dashboardGroupFullPath,omitempty"`

		// The id of the source dashboard for the report
		// Required: true
		DashboardID *int32 `json:"dashboardId"`

		// The name of the source dashboard for the report
		// Read Only: true
		DashboardName string `json:"dashboardName,omitempty"`

		// The Time Range configured for the report: Last 2 hours | Last 24 hours | Last calendar day | Last 7 days | Last 14 days | Last 30 days | Last calendar month | Last 365 days | Any custom date range in this format: YYYY-MM-dd hh:mm TO YYYY-MM-dd hh:mm
		// Required: true
		DateRange *string `json:"dateRange"`

		// Whether need to display a link to the real dashboard
		DisplayLink bool `json:"displayLink,omitempty"`

		// The name of the dashboard report
		DisplayName string `json:"displayName,omitempty"`
	}
	buf := bytes.NewBuffer(raw)
	dec := json.NewDecoder(buf)
	dec.UseNumber()

	if err := dec.Decode(&data); err != nil {
		return err
	}

	var base struct {
		/* Just the base type fields. Used for unmashalling polymorphic types.*/

		CustomReportTypeID int32 `json:"customReportTypeId,omitempty"`

		CustomReportTypeName string `json:"customReportTypeName,omitempty"`

		Delivery string `json:"delivery,omitempty"`

		Description string `json:"description,omitempty"`

		EnableViewAsOtherUser *bool `json:"enableViewAsOtherUser,omitempty"`

		Format string `json:"format,omitempty"`

		GroupID int32 `json:"groupId,omitempty"`

		ID int32 `json:"id,omitempty"`

		LastGenerateOn int64 `json:"lastGenerateOn,omitempty"`

		LastGeneratePages int32 `json:"lastGeneratePages,omitempty"`

		LastGenerateSize int64 `json:"lastGenerateSize,omitempty"`

		LastmodifyUserID int32 `json:"lastmodifyUserId,omitempty"`

		LastmodifyUserName string `json:"lastmodifyUserName,omitempty"`

		Name *string `json:"name"`

		Recipients []*ReportRecipient `json:"recipients,omitempty"`

		ReportLinkNum int32 `json:"reportLinkNum,omitempty"`

		Schedule string `json:"schedule,omitempty"`

		ScheduleTimezone string `json:"scheduleTimezone,omitempty"`

		Type string `json:"type"`

		UserPermission string `json:"userPermission,omitempty"`
	}
	buf = bytes.NewBuffer(raw)
	dec = json.NewDecoder(buf)
	dec.UseNumber()

	if err := dec.Decode(&base); err != nil {
		return err
	}

	var result DashboardReport

	result.customReportTypeIdField = base.CustomReportTypeID

	result.customReportTypeNameField = base.CustomReportTypeName

	result.deliveryField = base.Delivery

	result.descriptionField = base.Description

	result.enableViewAsOtherUserField = base.EnableViewAsOtherUser

	result.formatField = base.Format

	result.groupIdField = base.GroupID

	result.idField = base.ID

	result.lastGenerateOnField = base.LastGenerateOn

	result.lastGeneratePagesField = base.LastGeneratePages

	result.lastGenerateSizeField = base.LastGenerateSize

	result.lastmodifyUserIdField = base.LastmodifyUserID

	result.lastmodifyUserNameField = base.LastmodifyUserName

	result.nameField = base.Name

	result.recipientsField = base.Recipients

	result.reportLinkNumField = base.ReportLinkNum

	result.scheduleField = base.Schedule

	result.scheduleTimezoneField = base.ScheduleTimezone

	if base.Type != result.Type() {
		/* Not the type we're looking for. */
		return errors.New(422, "invalid type value: %q", base.Type)
	}
	result.userPermissionField = base.UserPermission

	result.DashboardGroupFullPath = data.DashboardGroupFullPath
	result.DashboardID = data.DashboardID
	result.DashboardName = data.DashboardName
	result.DateRange = data.DateRange
	result.DisplayLink = data.DisplayLink
	result.DisplayName = data.DisplayName

	*m = result

	return nil
}

// MarshalJSON marshals this object with a polymorphic type to a JSON structure
func (m DashboardReport) MarshalJSON() ([]byte, error) {
	var b1, b2, b3 []byte
	var err error
	b1, err = json.Marshal(struct {

		// The full path name of the group of the source dashboard
		// Read Only: true
		DashboardGroupFullPath string `json:"dashboardGroupFullPath,omitempty"`

		// The id of the source dashboard for the report
		// Required: true
		DashboardID *int32 `json:"dashboardId"`

		// The name of the source dashboard for the report
		// Read Only: true
		DashboardName string `json:"dashboardName,omitempty"`

		// The Time Range configured for the report: Last 2 hours | Last 24 hours | Last calendar day | Last 7 days | Last 14 days | Last 30 days | Last calendar month | Last 365 days | Any custom date range in this format: YYYY-MM-dd hh:mm TO YYYY-MM-dd hh:mm
		// Required: true
		DateRange *string `json:"dateRange"`

		// Whether need to display a link to the real dashboard
		DisplayLink bool `json:"displayLink,omitempty"`

		// The name of the dashboard report
		DisplayName string `json:"displayName,omitempty"`
	}{

		DashboardGroupFullPath: m.DashboardGroupFullPath,

		DashboardID: m.DashboardID,

		DashboardName: m.DashboardName,

		DateRange: m.DateRange,

		DisplayLink: m.DisplayLink,

		DisplayName: m.DisplayName,
	})
	if err != nil {
		return nil, err
	}
	b2, err = json.Marshal(struct {
		CustomReportTypeID int32 `json:"customReportTypeId,omitempty"`

		CustomReportTypeName string `json:"customReportTypeName,omitempty"`

		Delivery string `json:"delivery,omitempty"`

		Description string `json:"description,omitempty"`

		EnableViewAsOtherUser *bool `json:"enableViewAsOtherUser,omitempty"`

		Format string `json:"format,omitempty"`

		GroupID int32 `json:"groupId,omitempty"`

		ID int32 `json:"id,omitempty"`

		LastGenerateOn int64 `json:"lastGenerateOn,omitempty"`

		LastGeneratePages int32 `json:"lastGeneratePages,omitempty"`

		LastGenerateSize int64 `json:"lastGenerateSize,omitempty"`

		LastmodifyUserID int32 `json:"lastmodifyUserId,omitempty"`

		LastmodifyUserName string `json:"lastmodifyUserName,omitempty"`

		Name *string `json:"name"`

		Recipients []*ReportRecipient `json:"recipients,omitempty"`

		ReportLinkNum int32 `json:"reportLinkNum,omitempty"`

		Schedule string `json:"schedule,omitempty"`

		ScheduleTimezone string `json:"scheduleTimezone,omitempty"`

		Type string `json:"type"`

		UserPermission string `json:"userPermission,omitempty"`
	}{

		CustomReportTypeID: m.CustomReportTypeID(),

		CustomReportTypeName: m.CustomReportTypeName(),

		Delivery: m.Delivery(),

		Description: m.Description(),

		EnableViewAsOtherUser: m.EnableViewAsOtherUser(),

		Format: m.Format(),

		GroupID: m.GroupID(),

		ID: m.ID(),

		LastGenerateOn: m.LastGenerateOn(),

		LastGeneratePages: m.LastGeneratePages(),

		LastGenerateSize: m.LastGenerateSize(),

		LastmodifyUserID: m.LastmodifyUserID(),

		LastmodifyUserName: m.LastmodifyUserName(),

		Name: m.Name(),

		Recipients: m.Recipients(),

		ReportLinkNum: m.ReportLinkNum(),

		Schedule: m.Schedule(),

		ScheduleTimezone: m.ScheduleTimezone(),

		Type: m.Type(),

		UserPermission: m.UserPermission(),
	})
	if err != nil {
		return nil, err
	}

	return swag.ConcatJSON(b1, b2, b3), nil
}

// Validate validates this dashboard report
func (m *DashboardReport) Validate(formats strfmt.Registry) error {
	var res []error

	if err := m.validateName(formats); err != nil {
		res = append(res, err)
	}

	if err := m.validateRecipients(formats); err != nil {
		res = append(res, err)
	}

	if err := m.validateDashboardID(formats); err != nil {
		res = append(res, err)
	}

	if err := m.validateDateRange(formats); err != nil {
		res = append(res, err)
	}

	if len(res) > 0 {
		return errors.CompositeValidationError(res...)
	}
	return nil
}

func (m *DashboardReport) validateName(formats strfmt.Registry) error {
	if err := validate.Required("name", "body", m.Name()); err != nil {
		return err
	}

	return nil
}

func (m *DashboardReport) validateRecipients(formats strfmt.Registry) error {
	if swag.IsZero(m.Recipients()) { // not required
		return nil
	}

	for i := 0; i < len(m.Recipients()); i++ {
		if swag.IsZero(m.recipientsField[i]) { // not required
			continue
		}

		if m.recipientsField[i] != nil {
			if err := m.recipientsField[i].Validate(formats); err != nil {
				if ve, ok := err.(*errors.Validation); ok {
					return ve.ValidateName("recipients" + "." + strconv.Itoa(i))
				}
				return err
			}
		}

	}

	return nil
}

func (m *DashboardReport) validateDashboardID(formats strfmt.Registry) error {
	if err := validate.Required("dashboardId", "body", m.DashboardID); err != nil {
		return err
	}

	return nil
}

func (m *DashboardReport) validateDateRange(formats strfmt.Registry) error {
	if err := validate.Required("dateRange", "body", m.DateRange); err != nil {
		return err
	}

	return nil
}

// ContextValidate validate this dashboard report based on the context it is used
func (m *DashboardReport) ContextValidate(ctx context.Context, formats strfmt.Registry) error {
	var res []error

	if err := m.contextValidateCustomReportTypeID(ctx, formats); err != nil {
		res = append(res, err)
	}

	if err := m.contextValidateCustomReportTypeName(ctx, formats); err != nil {
		res = append(res, err)
	}

	if err := m.contextValidateEnableViewAsOtherUser(ctx, formats); err != nil {
		res = append(res, err)
	}

	if err := m.contextValidateID(ctx, formats); err != nil {
		res = append(res, err)
	}

	if err := m.contextValidateLastGenerateOn(ctx, formats); err != nil {
		res = append(res, err)
	}

	if err := m.contextValidateLastGeneratePages(ctx, formats); err != nil {
		res = append(res, err)
	}

	if err := m.contextValidateLastGenerateSize(ctx, formats); err != nil {
		res = append(res, err)
	}

	if err := m.contextValidateLastmodifyUserID(ctx, formats); err != nil {
		res = append(res, err)
	}

	if err := m.contextValidateLastmodifyUserName(ctx, formats); err != nil {
		res = append(res, err)
	}

	if err := m.contextValidateRecipients(ctx, formats); err != nil {
		res = append(res, err)
	}

	if err := m.contextValidateReportLinkNum(ctx, formats); err != nil {
		res = append(res, err)
	}

	if err := m.contextValidateUserPermission(ctx, formats); err != nil {
		res = append(res, err)
	}

	if err := m.contextValidateDashboardGroupFullPath(ctx, formats); err != nil {
		res = append(res, err)
	}

	if err := m.contextValidateDashboardName(ctx, formats); err != nil {
		res = append(res, err)
	}

	if len(res) > 0 {
		return errors.CompositeValidationError(res...)
	}
	return nil
}

func (m *DashboardReport) contextValidateCustomReportTypeID(ctx context.Context, formats strfmt.Registry) error {

	if err := validate.ReadOnly(ctx, "customReportTypeId", "body", int32(m.CustomReportTypeID())); err != nil {
		return err
	}

	return nil
}

func (m *DashboardReport) contextValidateCustomReportTypeName(ctx context.Context, formats strfmt.Registry) error {

	if err := validate.ReadOnly(ctx, "customReportTypeName", "body", string(m.CustomReportTypeName())); err != nil {
		return err
	}

	return nil
}

func (m *DashboardReport) contextValidateEnableViewAsOtherUser(ctx context.Context, formats strfmt.Registry) error {

	if err := validate.ReadOnly(ctx, "enableViewAsOtherUser", "body", m.EnableViewAsOtherUser()); err != nil {
		return err
	}

	return nil
}

func (m *DashboardReport) contextValidateID(ctx context.Context, formats strfmt.Registry) error {

	if err := validate.ReadOnly(ctx, "id", "body", int32(m.ID())); err != nil {
		return err
	}

	return nil
}

func (m *DashboardReport) contextValidateLastGenerateOn(ctx context.Context, formats strfmt.Registry) error {

	if err := validate.ReadOnly(ctx, "lastGenerateOn", "body", int64(m.LastGenerateOn())); err != nil {
		return err
	}

	return nil
}

func (m *DashboardReport) contextValidateLastGeneratePages(ctx context.Context, formats strfmt.Registry) error {

	if err := validate.ReadOnly(ctx, "lastGeneratePages", "body", int32(m.LastGeneratePages())); err != nil {
		return err
	}

	return nil
}

func (m *DashboardReport) contextValidateLastGenerateSize(ctx context.Context, formats strfmt.Registry) error {

	if err := validate.ReadOnly(ctx, "lastGenerateSize", "body", int64(m.LastGenerateSize())); err != nil {
		return err
	}

	return nil
}

func (m *DashboardReport) contextValidateLastmodifyUserID(ctx context.Context, formats strfmt.Registry) error {

	if err := validate.ReadOnly(ctx, "lastmodifyUserId", "body", int32(m.LastmodifyUserID())); err != nil {
		return err
	}

	return nil
}

func (m *DashboardReport) contextValidateLastmodifyUserName(ctx context.Context, formats strfmt.Registry) error {

	if err := validate.ReadOnly(ctx, "lastmodifyUserName", "body", string(m.LastmodifyUserName())); err != nil {
		return err
	}

	return nil
}

func (m *DashboardReport) contextValidateRecipients(ctx context.Context, formats strfmt.Registry) error {

	for i := 0; i < len(m.Recipients()); i++ {

		if m.recipientsField[i] != nil {
			if err := m.recipientsField[i].ContextValidate(ctx, formats); err != nil {
				if ve, ok := err.(*errors.Validation); ok {
					return ve.ValidateName("recipients" + "." + strconv.Itoa(i))
				}
				return err
			}
		}

	}

	return nil
}

func (m *DashboardReport) contextValidateReportLinkNum(ctx context.Context, formats strfmt.Registry) error {

	if err := validate.ReadOnly(ctx, "reportLinkNum", "body", int32(m.ReportLinkNum())); err != nil {
		return err
	}

	return nil
}

func (m *DashboardReport) contextValidateUserPermission(ctx context.Context, formats strfmt.Registry) error {

	if err := validate.ReadOnly(ctx, "userPermission", "body", string(m.UserPermission())); err != nil {
		return err
	}

	return nil
}

func (m *DashboardReport) contextValidateDashboardGroupFullPath(ctx context.Context, formats strfmt.Registry) error {

	if err := validate.ReadOnly(ctx, "dashboardGroupFullPath", "body", string(m.DashboardGroupFullPath)); err != nil {
		return err
	}

	return nil
}

func (m *DashboardReport) contextValidateDashboardName(ctx context.Context, formats strfmt.Registry) error {

	if err := validate.ReadOnly(ctx, "dashboardName", "body", string(m.DashboardName)); err != nil {
		return err
	}

	return nil
}

// MarshalBinary interface implementation
func (m *DashboardReport) MarshalBinary() ([]byte, error) {
	if m == nil {
		return nil, nil
	}
	return swag.WriteJSON(m)
}

// UnmarshalBinary interface implementation
func (m *DashboardReport) UnmarshalBinary(b []byte) error {
	var res DashboardReport
	if err := swag.ReadJSON(b, &res); err != nil {
		return err
	}
	*m = res
	return nil
}<|MERGE_RESOLUTION|>--- conflicted
+++ resolved
@@ -12,11 +12,7 @@
 	"strconv"
 
 	"github.com/go-openapi/errors"
-<<<<<<< HEAD
-	strfmt "github.com/go-openapi/strfmt"
-=======
 	"github.com/go-openapi/strfmt"
->>>>>>> ce95817f
 	"github.com/go-openapi/swag"
 	"github.com/go-openapi/validate"
 )
@@ -586,6 +582,7 @@
 }
 
 func (m *DashboardReport) validateName(formats strfmt.Registry) error {
+
 	if err := validate.Required("name", "body", m.Name()); err != nil {
 		return err
 	}
@@ -594,6 +591,7 @@
 }
 
 func (m *DashboardReport) validateRecipients(formats strfmt.Registry) error {
+
 	if swag.IsZero(m.Recipients()) { // not required
 		return nil
 	}
@@ -618,6 +616,7 @@
 }
 
 func (m *DashboardReport) validateDashboardID(formats strfmt.Registry) error {
+
 	if err := validate.Required("dashboardId", "body", m.DashboardID); err != nil {
 		return err
 	}
@@ -626,6 +625,7 @@
 }
 
 func (m *DashboardReport) validateDateRange(formats strfmt.Registry) error {
+
 	if err := validate.Required("dateRange", "body", m.DateRange); err != nil {
 		return err
 	}
