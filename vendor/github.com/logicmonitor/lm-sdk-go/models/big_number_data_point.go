--- conflicted
+++ resolved
@@ -6,15 +6,10 @@
 // Editing this file might prove futile when you re-run the swagger generate command
 
 import (
-<<<<<<< HEAD
-	"github.com/go-openapi/errors"
-	strfmt "github.com/go-openapi/strfmt"
-=======
 	"context"
 
 	"github.com/go-openapi/errors"
 	"github.com/go-openapi/strfmt"
->>>>>>> ce95817f
 	"github.com/go-openapi/swag"
 	"github.com/go-openapi/validate"
 )
@@ -83,6 +78,7 @@
 }
 
 func (m *BigNumberDataPoint) validateDeviceDisplayName(formats strfmt.Registry) error {
+
 	if err := validate.Required("deviceDisplayName", "body", m.DeviceDisplayName); err != nil {
 		return err
 	}
@@ -91,6 +87,7 @@
 }
 
 func (m *BigNumberDataPoint) validateDeviceGroupFullPath(formats strfmt.Registry) error {
+
 	if err := validate.Required("deviceGroupFullPath", "body", m.DeviceGroupFullPath); err != nil {
 		return err
 	}
@@ -99,6 +96,7 @@
 }
 
 func (m *BigNumberDataPoint) validateInstanceName(formats strfmt.Registry) error {
+
 	if err := validate.Required("instanceName", "body", m.InstanceName); err != nil {
 		return err
 	}
@@ -107,6 +105,7 @@
 }
 
 func (m *BigNumberDataPoint) validateName(formats strfmt.Registry) error {
+
 	if err := validate.Required("name", "body", m.Name); err != nil {
 		return err
 	}
