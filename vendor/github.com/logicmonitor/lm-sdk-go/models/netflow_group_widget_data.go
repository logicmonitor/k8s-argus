// Code generated by go-swagger; DO NOT EDIT.

package models

// This file was generated by the swagger tool.
// Editing this file might prove futile when you re-run the swagger generate command

import (
	"bytes"
	"context"
	"encoding/json"
	"io"
	"strconv"

	"github.com/go-openapi/errors"
	"github.com/go-openapi/runtime"
<<<<<<< HEAD
	strfmt "github.com/go-openapi/strfmt"
=======
	"github.com/go-openapi/strfmt"
>>>>>>> ce95817f
	"github.com/go-openapi/swag"
	"github.com/go-openapi/validate"
)

// NetflowGroupWidgetData netflow group widget data
//
// swagger:model NetflowGroupWidgetData
type NetflowGroupWidgetData struct {
	titleField string

	itemsField []NetflowDataBase

	// total
	// Read Only: true
	Total int32 `json:"total,omitempty"`
}

// Title gets the title of this subtype
func (m *NetflowGroupWidgetData) Title() string {
	return m.titleField
}

// SetTitle sets the title of this subtype
func (m *NetflowGroupWidgetData) SetTitle(val string) {
	m.titleField = val
}

// Type gets the type of this subtype
func (m *NetflowGroupWidgetData) Type() string {
	return "groupNetflow"
}

// SetType sets the type of this subtype
func (m *NetflowGroupWidgetData) SetType(val string) {
}

// Items gets the items of this subtype
func (m *NetflowGroupWidgetData) Items() []NetflowDataBase {
	return m.itemsField
}

// SetItems sets the items of this subtype
func (m *NetflowGroupWidgetData) SetItems(val []NetflowDataBase) {
	m.itemsField = val
}

// UnmarshalJSON unmarshals this object with a polymorphic type from a JSON structure
func (m *NetflowGroupWidgetData) UnmarshalJSON(raw []byte) error {
	var data struct {
		Items json.RawMessage `json:"items,omitempty"`

		// total
		// Read Only: true
		Total int32 `json:"total,omitempty"`
	}
	buf := bytes.NewBuffer(raw)
	dec := json.NewDecoder(buf)
	dec.UseNumber()

	if err := dec.Decode(&data); err != nil {
		return err
	}

	var base struct {
		/* Just the base type fields. Used for unmashalling polymorphic types.*/

		Title string `json:"title,omitempty"`

		Type string `json:"type,omitempty"`
	}
	buf = bytes.NewBuffer(raw)
	dec = json.NewDecoder(buf)
	dec.UseNumber()

	if err := dec.Decode(&base); err != nil {
		return err
	}

	var allOfItems []NetflowDataBase
	if string(data.Items) != "null" {
		items, err := UnmarshalNetflowDataBaseSlice(bytes.NewBuffer(data.Items), runtime.JSONConsumer())
		if err != nil && err != io.EOF {
			return err
		}
		allOfItems = items
	}

	var result NetflowGroupWidgetData

	result.titleField = base.Title

	if base.Type != result.Type() {
		/* Not the type we're looking for. */
		return errors.New(422, "invalid type value: %q", base.Type)
	}

	result.itemsField = allOfItems
	result.Total = data.Total

	*m = result

	return nil
}

// MarshalJSON marshals this object with a polymorphic type to a JSON structure
func (m NetflowGroupWidgetData) MarshalJSON() ([]byte, error) {
	var b1, b2, b3 []byte
	var err error
	b1, err = json.Marshal(struct {

		// total
		// Read Only: true
		Total int32 `json:"total,omitempty"`
	}{

		Total: m.Total,
	})
	if err != nil {
		return nil, err
	}
	b2, err = json.Marshal(struct {
		Title string `json:"title,omitempty"`

		Type string `json:"type,omitempty"`

		Items []NetflowDataBase `json:"items,omitempty"`
	}{

		Title: m.Title(),

		Type: m.Type(),

		Items: m.Items(),
	})
	if err != nil {
		return nil, err
	}

	return swag.ConcatJSON(b1, b2, b3), nil
}

// Validate validates this netflow group widget data
func (m *NetflowGroupWidgetData) Validate(formats strfmt.Registry) error {
	var res []error

	if err := m.validateItems(formats); err != nil {
		res = append(res, err)
	}

	if len(res) > 0 {
		return errors.CompositeValidationError(res...)
	}
	return nil
}

func (m *NetflowGroupWidgetData) validateItems(formats strfmt.Registry) error {
	if swag.IsZero(m.Items()) { // not required
		return nil
	}

	for i := 0; i < len(m.Items()); i++ {
		if err := m.itemsField[i].Validate(formats); err != nil {
			if ve, ok := err.(*errors.Validation); ok {
				return ve.ValidateName("items" + "." + strconv.Itoa(i))
			}
			return err
		}
	}

	return nil
}

// ContextValidate validate this netflow group widget data based on the context it is used
func (m *NetflowGroupWidgetData) ContextValidate(ctx context.Context, formats strfmt.Registry) error {
	var res []error

	if err := m.contextValidateItems(ctx, formats); err != nil {
		res = append(res, err)
	}

	if err := m.contextValidateTotal(ctx, formats); err != nil {
		res = append(res, err)
	}

	if len(res) > 0 {
		return errors.CompositeValidationError(res...)
	}
	return nil
}

func (m *NetflowGroupWidgetData) contextValidateType(ctx context.Context, formats strfmt.Registry) error {

	if err := validate.ReadOnly(ctx, "type", "body", string(m.Type())); err != nil {
		return err
	}

	return nil
}

func (m *NetflowGroupWidgetData) contextValidateItems(ctx context.Context, formats strfmt.Registry) error {

	if err := validate.ReadOnly(ctx, "items", "body", []NetflowDataBase(m.Items())); err != nil {
		return err
	}

	for i := 0; i < len(m.Items()); i++ {

		if err := m.itemsField[i].ContextValidate(ctx, formats); err != nil {
			if ve, ok := err.(*errors.Validation); ok {
				return ve.ValidateName("items" + "." + strconv.Itoa(i))
			}
			return err
		}

	}

	return nil
}

func (m *NetflowGroupWidgetData) contextValidateTotal(ctx context.Context, formats strfmt.Registry) error {

	if err := validate.ReadOnly(ctx, "total", "body", int32(m.Total)); err != nil {
		return err
	}

	return nil
}

// MarshalBinary interface implementation
func (m *NetflowGroupWidgetData) MarshalBinary() ([]byte, error) {
	if m == nil {
		return nil, nil
	}
	return swag.WriteJSON(m)
}

// UnmarshalBinary interface implementation
func (m *NetflowGroupWidgetData) UnmarshalBinary(b []byte) error {
	var res NetflowGroupWidgetData
	if err := swag.ReadJSON(b, &res); err != nil {
		return err
	}
	*m = res
	return nil
}<|MERGE_RESOLUTION|>--- conflicted
+++ resolved
@@ -14,11 +14,7 @@
 
 	"github.com/go-openapi/errors"
 	"github.com/go-openapi/runtime"
-<<<<<<< HEAD
-	strfmt "github.com/go-openapi/strfmt"
-=======
 	"github.com/go-openapi/strfmt"
->>>>>>> ce95817f
 	"github.com/go-openapi/swag"
 	"github.com/go-openapi/validate"
 )
@@ -175,17 +171,20 @@
 }
 
 func (m *NetflowGroupWidgetData) validateItems(formats strfmt.Registry) error {
+
 	if swag.IsZero(m.Items()) { // not required
 		return nil
 	}
 
 	for i := 0; i < len(m.Items()); i++ {
+
 		if err := m.itemsField[i].Validate(formats); err != nil {
 			if ve, ok := err.(*errors.Validation); ok {
 				return ve.ValidateName("items" + "." + strconv.Itoa(i))
 			}
 			return err
 		}
+
 	}
 
 	return nil
