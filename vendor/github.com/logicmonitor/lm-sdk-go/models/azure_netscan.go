// Code generated by go-swagger; DO NOT EDIT.

package models

// This file was generated by the swagger tool.
// Editing this file might prove futile when you re-run the swagger generate command

import (
	"bytes"
	"context"
	"encoding/json"

	"github.com/go-openapi/errors"
<<<<<<< HEAD
	strfmt "github.com/go-openapi/strfmt"
=======
	"github.com/go-openapi/strfmt"
>>>>>>> ce95817f
	"github.com/go-openapi/swag"
	"github.com/go-openapi/validate"
)

// AzureNetscan azure netscan
//
// swagger:model AzureNetscan
type AzureNetscan struct {
	collectorField *int32

	collectorDescriptionField string

	collectorGroupField int32

	collectorGroupNameField string

	creatorField string

	descriptionField string

	duplicateField *ExcludeDuplicateIps

	groupField string

	idField int32

	ignoreSystemIPsDuplicatesField bool

	nameField *string

	nextStartField string

	nextStartEpochField int64

	nsgIdField int32

	scheduleField *RestSchedule

	versionField int32

	// azure a z
	// Read Only: true
	AzureAZ string `json:"azureAZ,omitempty"`

	// azure service
	// Read Only: true
	AzureService string `json:"azureService,omitempty"`

	// client Id
	// Read Only: true
	ClientID string `json:"clientId,omitempty"`

	// group Id
	// Read Only: true
	GroupID int32 `json:"groupId,omitempty"`

	// root name
	// Read Only: true
	RootName string `json:"rootName,omitempty"`

	// secret key
	// Read Only: true
	SecretKey string `json:"secretKey,omitempty"`

	// subscription ids
	// Read Only: true
	SubscriptionIds string `json:"subscriptionIds,omitempty"`

	// tenant Id
	// Read Only: true
	TenantID string `json:"tenantId,omitempty"`
}

// Collector gets the collector of this subtype
func (m *AzureNetscan) Collector() *int32 {
	return m.collectorField
}

// SetCollector sets the collector of this subtype
func (m *AzureNetscan) SetCollector(val *int32) {
	m.collectorField = val
}

// CollectorDescription gets the collector description of this subtype
func (m *AzureNetscan) CollectorDescription() string {
	return m.collectorDescriptionField
}

// SetCollectorDescription sets the collector description of this subtype
func (m *AzureNetscan) SetCollectorDescription(val string) {
	m.collectorDescriptionField = val
}

// CollectorGroup gets the collector group of this subtype
func (m *AzureNetscan) CollectorGroup() int32 {
	return m.collectorGroupField
}

// SetCollectorGroup sets the collector group of this subtype
func (m *AzureNetscan) SetCollectorGroup(val int32) {
	m.collectorGroupField = val
}

// CollectorGroupName gets the collector group name of this subtype
func (m *AzureNetscan) CollectorGroupName() string {
	return m.collectorGroupNameField
}

// SetCollectorGroupName sets the collector group name of this subtype
func (m *AzureNetscan) SetCollectorGroupName(val string) {
	m.collectorGroupNameField = val
}

// Creator gets the creator of this subtype
func (m *AzureNetscan) Creator() string {
	return m.creatorField
}

// SetCreator sets the creator of this subtype
func (m *AzureNetscan) SetCreator(val string) {
	m.creatorField = val
}

// Description gets the description of this subtype
func (m *AzureNetscan) Description() string {
	return m.descriptionField
}

// SetDescription sets the description of this subtype
func (m *AzureNetscan) SetDescription(val string) {
	m.descriptionField = val
}

// Duplicate gets the duplicate of this subtype
func (m *AzureNetscan) Duplicate() *ExcludeDuplicateIps {
	return m.duplicateField
}

// SetDuplicate sets the duplicate of this subtype
func (m *AzureNetscan) SetDuplicate(val *ExcludeDuplicateIps) {
	m.duplicateField = val
}

// Group gets the group of this subtype
func (m *AzureNetscan) Group() string {
	return m.groupField
}

// SetGroup sets the group of this subtype
func (m *AzureNetscan) SetGroup(val string) {
	m.groupField = val
}

// ID gets the id of this subtype
func (m *AzureNetscan) ID() int32 {
	return m.idField
}

// SetID sets the id of this subtype
func (m *AzureNetscan) SetID(val int32) {
	m.idField = val
}

// IgnoreSystemIPsDuplicates gets the ignore system i ps duplicates of this subtype
func (m *AzureNetscan) IgnoreSystemIPsDuplicates() bool {
	return m.ignoreSystemIPsDuplicatesField
}

// SetIgnoreSystemIPsDuplicates sets the ignore system i ps duplicates of this subtype
func (m *AzureNetscan) SetIgnoreSystemIPsDuplicates(val bool) {
	m.ignoreSystemIPsDuplicatesField = val
}

// Method gets the method of this subtype
func (m *AzureNetscan) Method() string {
	return "azure"
}

// SetMethod sets the method of this subtype
func (m *AzureNetscan) SetMethod(val string) {
}

// Name gets the name of this subtype
func (m *AzureNetscan) Name() *string {
	return m.nameField
}

// SetName sets the name of this subtype
func (m *AzureNetscan) SetName(val *string) {
	m.nameField = val
}

// NextStart gets the next start of this subtype
func (m *AzureNetscan) NextStart() string {
	return m.nextStartField
}

// SetNextStart sets the next start of this subtype
func (m *AzureNetscan) SetNextStart(val string) {
	m.nextStartField = val
}

// NextStartEpoch gets the next start epoch of this subtype
func (m *AzureNetscan) NextStartEpoch() int64 {
	return m.nextStartEpochField
}

// SetNextStartEpoch sets the next start epoch of this subtype
func (m *AzureNetscan) SetNextStartEpoch(val int64) {
	m.nextStartEpochField = val
}

// NsgID gets the nsg Id of this subtype
func (m *AzureNetscan) NsgID() int32 {
	return m.nsgIdField
}

// SetNsgID sets the nsg Id of this subtype
func (m *AzureNetscan) SetNsgID(val int32) {
	m.nsgIdField = val
}

// Schedule gets the schedule of this subtype
func (m *AzureNetscan) Schedule() *RestSchedule {
	return m.scheduleField
}

// SetSchedule sets the schedule of this subtype
func (m *AzureNetscan) SetSchedule(val *RestSchedule) {
	m.scheduleField = val
}

// Version gets the version of this subtype
func (m *AzureNetscan) Version() int32 {
	return m.versionField
}

// SetVersion sets the version of this subtype
func (m *AzureNetscan) SetVersion(val int32) {
	m.versionField = val
}

// UnmarshalJSON unmarshals this object with a polymorphic type from a JSON structure
func (m *AzureNetscan) UnmarshalJSON(raw []byte) error {
	var data struct {

		// azure a z
		// Read Only: true
		AzureAZ string `json:"azureAZ,omitempty"`

		// azure service
		// Read Only: true
		AzureService string `json:"azureService,omitempty"`

		// client Id
		// Read Only: true
		ClientID string `json:"clientId,omitempty"`

		// group Id
		// Read Only: true
		GroupID int32 `json:"groupId,omitempty"`

		// root name
		// Read Only: true
		RootName string `json:"rootName,omitempty"`

		// secret key
		// Read Only: true
		SecretKey string `json:"secretKey,omitempty"`

		// subscription ids
		// Read Only: true
		SubscriptionIds string `json:"subscriptionIds,omitempty"`

		// tenant Id
		// Read Only: true
		TenantID string `json:"tenantId,omitempty"`
	}
	buf := bytes.NewBuffer(raw)
	dec := json.NewDecoder(buf)
	dec.UseNumber()

	if err := dec.Decode(&data); err != nil {
		return err
	}

	var base struct {
		/* Just the base type fields. Used for unmashalling polymorphic types.*/

		Collector *int32 `json:"collector"`

		CollectorDescription string `json:"collectorDescription,omitempty"`

		CollectorGroup int32 `json:"collectorGroup,omitempty"`

		CollectorGroupName string `json:"collectorGroupName,omitempty"`

		Creator string `json:"creator,omitempty"`

		Description string `json:"description,omitempty"`

		Duplicate *ExcludeDuplicateIps `json:"duplicate"`

		Group string `json:"group,omitempty"`

		ID int32 `json:"id,omitempty"`

		IgnoreSystemIPsDuplicates bool `json:"ignoreSystemIPsDuplicates,omitempty"`

		Method string `json:"method"`

		Name *string `json:"name"`

		NextStart string `json:"nextStart,omitempty"`

		NextStartEpoch int64 `json:"nextStartEpoch,omitempty"`

		NsgID int32 `json:"nsgId,omitempty"`

		Schedule *RestSchedule `json:"schedule,omitempty"`

		Version int32 `json:"version,omitempty"`
	}
	buf = bytes.NewBuffer(raw)
	dec = json.NewDecoder(buf)
	dec.UseNumber()

	if err := dec.Decode(&base); err != nil {
		return err
	}

	var result AzureNetscan

	result.collectorField = base.Collector

	result.collectorDescriptionField = base.CollectorDescription

	result.collectorGroupField = base.CollectorGroup

	result.collectorGroupNameField = base.CollectorGroupName

	result.creatorField = base.Creator

	result.descriptionField = base.Description

	result.duplicateField = base.Duplicate

	result.groupField = base.Group

	result.idField = base.ID

	result.ignoreSystemIPsDuplicatesField = base.IgnoreSystemIPsDuplicates

	if base.Method != result.Method() {
		/* Not the type we're looking for. */
		return errors.New(422, "invalid method value: %q", base.Method)
	}
	result.nameField = base.Name

	result.nextStartField = base.NextStart

	result.nextStartEpochField = base.NextStartEpoch

	result.nsgIdField = base.NsgID

	result.scheduleField = base.Schedule

	result.versionField = base.Version

	result.AzureAZ = data.AzureAZ
	result.AzureService = data.AzureService
	result.ClientID = data.ClientID
	result.GroupID = data.GroupID
	result.RootName = data.RootName
	result.SecretKey = data.SecretKey
	result.SubscriptionIds = data.SubscriptionIds
	result.TenantID = data.TenantID

	*m = result

	return nil
}

// MarshalJSON marshals this object with a polymorphic type to a JSON structure
func (m AzureNetscan) MarshalJSON() ([]byte, error) {
	var b1, b2, b3 []byte
	var err error
	b1, err = json.Marshal(struct {

		// azure a z
		// Read Only: true
		AzureAZ string `json:"azureAZ,omitempty"`

		// azure service
		// Read Only: true
		AzureService string `json:"azureService,omitempty"`

		// client Id
		// Read Only: true
		ClientID string `json:"clientId,omitempty"`

		// group Id
		// Read Only: true
		GroupID int32 `json:"groupId,omitempty"`

		// root name
		// Read Only: true
		RootName string `json:"rootName,omitempty"`

		// secret key
		// Read Only: true
		SecretKey string `json:"secretKey,omitempty"`

		// subscription ids
		// Read Only: true
		SubscriptionIds string `json:"subscriptionIds,omitempty"`

		// tenant Id
		// Read Only: true
		TenantID string `json:"tenantId,omitempty"`
	}{

		AzureAZ: m.AzureAZ,

		AzureService: m.AzureService,

		ClientID: m.ClientID,

		GroupID: m.GroupID,

		RootName: m.RootName,

		SecretKey: m.SecretKey,

		SubscriptionIds: m.SubscriptionIds,

		TenantID: m.TenantID,
	})
	if err != nil {
		return nil, err
	}
	b2, err = json.Marshal(struct {
		Collector *int32 `json:"collector"`

		CollectorDescription string `json:"collectorDescription,omitempty"`

		CollectorGroup int32 `json:"collectorGroup,omitempty"`

		CollectorGroupName string `json:"collectorGroupName,omitempty"`

		Creator string `json:"creator,omitempty"`

		Description string `json:"description,omitempty"`

		Duplicate *ExcludeDuplicateIps `json:"duplicate"`

		Group string `json:"group,omitempty"`

		ID int32 `json:"id,omitempty"`

		IgnoreSystemIPsDuplicates bool `json:"ignoreSystemIPsDuplicates,omitempty"`

		Method string `json:"method"`

		Name *string `json:"name"`

		NextStart string `json:"nextStart,omitempty"`

		NextStartEpoch int64 `json:"nextStartEpoch,omitempty"`

		NsgID int32 `json:"nsgId,omitempty"`

		Schedule *RestSchedule `json:"schedule,omitempty"`

		Version int32 `json:"version,omitempty"`
	}{

		Collector: m.Collector(),

		CollectorDescription: m.CollectorDescription(),

		CollectorGroup: m.CollectorGroup(),

		CollectorGroupName: m.CollectorGroupName(),

		Creator: m.Creator(),

		Description: m.Description(),

		Duplicate: m.Duplicate(),

		Group: m.Group(),

		ID: m.ID(),

		IgnoreSystemIPsDuplicates: m.IgnoreSystemIPsDuplicates(),

		Method: m.Method(),

		Name: m.Name(),

		NextStart: m.NextStart(),

		NextStartEpoch: m.NextStartEpoch(),

		NsgID: m.NsgID(),

		Schedule: m.Schedule(),

		Version: m.Version(),
	})
	if err != nil {
		return nil, err
	}

	return swag.ConcatJSON(b1, b2, b3), nil
}

// Validate validates this azure netscan
func (m *AzureNetscan) Validate(formats strfmt.Registry) error {
	var res []error

	if err := m.validateCollector(formats); err != nil {
		res = append(res, err)
	}

	if err := m.validateDuplicate(formats); err != nil {
		res = append(res, err)
	}

	if err := m.validateName(formats); err != nil {
		res = append(res, err)
	}

	if err := m.validateSchedule(formats); err != nil {
		res = append(res, err)
	}

	if len(res) > 0 {
		return errors.CompositeValidationError(res...)
	}
	return nil
}

func (m *AzureNetscan) validateCollector(formats strfmt.Registry) error {
	if err := validate.Required("collector", "body", m.Collector()); err != nil {
		return err
	}

	return nil
}

func (m *AzureNetscan) validateDuplicate(formats strfmt.Registry) error {
	if err := validate.Required("duplicate", "body", m.Duplicate()); err != nil {
		return err
	}

	if m.Duplicate() != nil {
		if err := m.Duplicate().Validate(formats); err != nil {
			if ve, ok := err.(*errors.Validation); ok {
				return ve.ValidateName("duplicate")
			}
			return err
		}
	}

	return nil
}

func (m *AzureNetscan) validateName(formats strfmt.Registry) error {
	if err := validate.Required("name", "body", m.Name()); err != nil {
		return err
	}

	return nil
}

func (m *AzureNetscan) validateSchedule(formats strfmt.Registry) error {
	if swag.IsZero(m.Schedule()) { // not required
		return nil
	}

	if m.Schedule() != nil {
		if err := m.Schedule().Validate(formats); err != nil {
			if ve, ok := err.(*errors.Validation); ok {
				return ve.ValidateName("schedule")
			}
			return err
		}
	}

	return nil
}

// ContextValidate validate this azure netscan based on the context it is used
func (m *AzureNetscan) ContextValidate(ctx context.Context, formats strfmt.Registry) error {
	var res []error

	if err := m.contextValidateDuplicate(ctx, formats); err != nil {
		res = append(res, err)
	}

	if err := m.contextValidateSchedule(ctx, formats); err != nil {
		res = append(res, err)
	}

	if err := m.contextValidateAzureAZ(ctx, formats); err != nil {
		res = append(res, err)
	}

	if err := m.contextValidateAzureService(ctx, formats); err != nil {
		res = append(res, err)
	}

	if err := m.contextValidateClientID(ctx, formats); err != nil {
		res = append(res, err)
	}

	if err := m.contextValidateGroupID(ctx, formats); err != nil {
		res = append(res, err)
	}

	if err := m.contextValidateRootName(ctx, formats); err != nil {
		res = append(res, err)
	}

	if err := m.contextValidateSecretKey(ctx, formats); err != nil {
		res = append(res, err)
	}

	if err := m.contextValidateSubscriptionIds(ctx, formats); err != nil {
		res = append(res, err)
	}

	if err := m.contextValidateTenantID(ctx, formats); err != nil {
		res = append(res, err)
	}

	if len(res) > 0 {
		return errors.CompositeValidationError(res...)
	}
	return nil
}

func (m *AzureNetscan) contextValidateDuplicate(ctx context.Context, formats strfmt.Registry) error {

	if m.Duplicate() != nil {
		if err := m.Duplicate().ContextValidate(ctx, formats); err != nil {
			if ve, ok := err.(*errors.Validation); ok {
				return ve.ValidateName("duplicate")
			}
			return err
		}
	}

	return nil
}

func (m *AzureNetscan) contextValidateSchedule(ctx context.Context, formats strfmt.Registry) error {

	if m.Schedule() != nil {
		if err := m.Schedule().ContextValidate(ctx, formats); err != nil {
			if ve, ok := err.(*errors.Validation); ok {
				return ve.ValidateName("schedule")
			}
			return err
		}
	}

	return nil
}

func (m *AzureNetscan) contextValidateAzureAZ(ctx context.Context, formats strfmt.Registry) error {

	if err := validate.ReadOnly(ctx, "azureAZ", "body", string(m.AzureAZ)); err != nil {
		return err
	}

	return nil
}

func (m *AzureNetscan) contextValidateAzureService(ctx context.Context, formats strfmt.Registry) error {

	if err := validate.ReadOnly(ctx, "azureService", "body", string(m.AzureService)); err != nil {
		return err
	}

	return nil
}

func (m *AzureNetscan) contextValidateClientID(ctx context.Context, formats strfmt.Registry) error {

	if err := validate.ReadOnly(ctx, "clientId", "body", string(m.ClientID)); err != nil {
		return err
	}

	return nil
}

func (m *AzureNetscan) contextValidateGroupID(ctx context.Context, formats strfmt.Registry) error {

	if err := validate.ReadOnly(ctx, "groupId", "body", int32(m.GroupID)); err != nil {
		return err
	}

	return nil
}

func (m *AzureNetscan) contextValidateRootName(ctx context.Context, formats strfmt.Registry) error {

	if err := validate.ReadOnly(ctx, "rootName", "body", string(m.RootName)); err != nil {
		return err
	}

	return nil
}

func (m *AzureNetscan) contextValidateSecretKey(ctx context.Context, formats strfmt.Registry) error {

	if err := validate.ReadOnly(ctx, "secretKey", "body", string(m.SecretKey)); err != nil {
		return err
	}

	return nil
}

func (m *AzureNetscan) contextValidateSubscriptionIds(ctx context.Context, formats strfmt.Registry) error {

	if err := validate.ReadOnly(ctx, "subscriptionIds", "body", string(m.SubscriptionIds)); err != nil {
		return err
	}

	return nil
}

func (m *AzureNetscan) contextValidateTenantID(ctx context.Context, formats strfmt.Registry) error {

	if err := validate.ReadOnly(ctx, "tenantId", "body", string(m.TenantID)); err != nil {
		return err
	}

	return nil
}

// MarshalBinary interface implementation
func (m *AzureNetscan) MarshalBinary() ([]byte, error) {
	if m == nil {
		return nil, nil
	}
	return swag.WriteJSON(m)
}

// UnmarshalBinary interface implementation
func (m *AzureNetscan) UnmarshalBinary(b []byte) error {
	var res AzureNetscan
	if err := swag.ReadJSON(b, &res); err != nil {
		return err
	}
	*m = res
	return nil
}<|MERGE_RESOLUTION|>--- conflicted
+++ resolved
@@ -11,11 +11,7 @@
 	"encoding/json"
 
 	"github.com/go-openapi/errors"
-<<<<<<< HEAD
-	strfmt "github.com/go-openapi/strfmt"
-=======
 	"github.com/go-openapi/strfmt"
->>>>>>> ce95817f
 	"github.com/go-openapi/swag"
 	"github.com/go-openapi/validate"
 )
@@ -561,6 +557,7 @@
 }
 
 func (m *AzureNetscan) validateCollector(formats strfmt.Registry) error {
+
 	if err := validate.Required("collector", "body", m.Collector()); err != nil {
 		return err
 	}
@@ -569,6 +566,7 @@
 }
 
 func (m *AzureNetscan) validateDuplicate(formats strfmt.Registry) error {
+
 	if err := validate.Required("duplicate", "body", m.Duplicate()); err != nil {
 		return err
 	}
@@ -586,6 +584,7 @@
 }
 
 func (m *AzureNetscan) validateName(formats strfmt.Registry) error {
+
 	if err := validate.Required("name", "body", m.Name()); err != nil {
 		return err
 	}
@@ -594,6 +593,7 @@
 }
 
 func (m *AzureNetscan) validateSchedule(formats strfmt.Registry) error {
+
 	if swag.IsZero(m.Schedule()) { // not required
 		return nil
 	}
