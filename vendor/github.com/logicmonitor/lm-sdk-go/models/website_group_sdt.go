// Code generated by go-swagger; DO NOT EDIT.

package models

// This file was generated by the swagger tool.
// Editing this file might prove futile when you re-run the swagger generate command

import (
	"bytes"
	"context"
	"encoding/json"

	"github.com/go-openapi/errors"
<<<<<<< HEAD
	strfmt "github.com/go-openapi/strfmt"
=======
	"github.com/go-openapi/strfmt"
>>>>>>> ce95817f
	"github.com/go-openapi/swag"
	"github.com/go-openapi/validate"
)

// WebsiteGroupSDT website group SDT
//
// swagger:model WebsiteGroupSDT
type WebsiteGroupSDT struct {
	adminField string

	commentField string

	durationField int32

	endDateTimeField int64

	endDateTimeOnLocalField string

	endHourField int32

	endMinuteField int32

	hourField int32

	idField string

	isEffectiveField *bool

	minuteField int32

	monthDayField int32

	sdtTypeField string

	startDateTimeField int64

	startDateTimeOnLocalField string

	timezoneField string

	weekDayField string

	weekOfMonthField string

	// The Id of the service group that the SDT applies to
	// Required: true
	WebsiteGroupID *int32 `json:"websiteGroupId"`

	// The name of the service group that the SDT applies to
	// Read Only: true
	WebsiteGroupName string `json:"websiteGroupName,omitempty"`
}

// Admin gets the admin of this subtype
func (m *WebsiteGroupSDT) Admin() string {
	return m.adminField
}

// SetAdmin sets the admin of this subtype
func (m *WebsiteGroupSDT) SetAdmin(val string) {
	m.adminField = val
}

// Comment gets the comment of this subtype
func (m *WebsiteGroupSDT) Comment() string {
	return m.commentField
}

// SetComment sets the comment of this subtype
func (m *WebsiteGroupSDT) SetComment(val string) {
	m.commentField = val
}

// Duration gets the duration of this subtype
func (m *WebsiteGroupSDT) Duration() int32 {
	return m.durationField
}

// SetDuration sets the duration of this subtype
func (m *WebsiteGroupSDT) SetDuration(val int32) {
	m.durationField = val
}

// EndDateTime gets the end date time of this subtype
func (m *WebsiteGroupSDT) EndDateTime() int64 {
	return m.endDateTimeField
}

// SetEndDateTime sets the end date time of this subtype
func (m *WebsiteGroupSDT) SetEndDateTime(val int64) {
	m.endDateTimeField = val
}

// EndDateTimeOnLocal gets the end date time on local of this subtype
func (m *WebsiteGroupSDT) EndDateTimeOnLocal() string {
	return m.endDateTimeOnLocalField
}

// SetEndDateTimeOnLocal sets the end date time on local of this subtype
func (m *WebsiteGroupSDT) SetEndDateTimeOnLocal(val string) {
	m.endDateTimeOnLocalField = val
}

// EndHour gets the end hour of this subtype
func (m *WebsiteGroupSDT) EndHour() int32 {
	return m.endHourField
}

// SetEndHour sets the end hour of this subtype
func (m *WebsiteGroupSDT) SetEndHour(val int32) {
	m.endHourField = val
}

// EndMinute gets the end minute of this subtype
func (m *WebsiteGroupSDT) EndMinute() int32 {
	return m.endMinuteField
}

// SetEndMinute sets the end minute of this subtype
func (m *WebsiteGroupSDT) SetEndMinute(val int32) {
	m.endMinuteField = val
}

// Hour gets the hour of this subtype
func (m *WebsiteGroupSDT) Hour() int32 {
	return m.hourField
}

// SetHour sets the hour of this subtype
func (m *WebsiteGroupSDT) SetHour(val int32) {
	m.hourField = val
}

// ID gets the id of this subtype
func (m *WebsiteGroupSDT) ID() string {
	return m.idField
}

// SetID sets the id of this subtype
func (m *WebsiteGroupSDT) SetID(val string) {
	m.idField = val
}

// IsEffective gets the is effective of this subtype
func (m *WebsiteGroupSDT) IsEffective() *bool {
	return m.isEffectiveField
}

// SetIsEffective sets the is effective of this subtype
func (m *WebsiteGroupSDT) SetIsEffective(val *bool) {
	m.isEffectiveField = val
}

// Minute gets the minute of this subtype
func (m *WebsiteGroupSDT) Minute() int32 {
	return m.minuteField
}

// SetMinute sets the minute of this subtype
func (m *WebsiteGroupSDT) SetMinute(val int32) {
	m.minuteField = val
}

// MonthDay gets the month day of this subtype
func (m *WebsiteGroupSDT) MonthDay() int32 {
	return m.monthDayField
}

// SetMonthDay sets the month day of this subtype
func (m *WebsiteGroupSDT) SetMonthDay(val int32) {
	m.monthDayField = val
}

// SDTType gets the sdt type of this subtype
func (m *WebsiteGroupSDT) SDTType() string {
	return m.sdtTypeField
}

// SetSDTType sets the sdt type of this subtype
func (m *WebsiteGroupSDT) SetSDTType(val string) {
	m.sdtTypeField = val
}

// StartDateTime gets the start date time of this subtype
func (m *WebsiteGroupSDT) StartDateTime() int64 {
	return m.startDateTimeField
}

// SetStartDateTime sets the start date time of this subtype
func (m *WebsiteGroupSDT) SetStartDateTime(val int64) {
	m.startDateTimeField = val
}

// StartDateTimeOnLocal gets the start date time on local of this subtype
func (m *WebsiteGroupSDT) StartDateTimeOnLocal() string {
	return m.startDateTimeOnLocalField
}

// SetStartDateTimeOnLocal sets the start date time on local of this subtype
func (m *WebsiteGroupSDT) SetStartDateTimeOnLocal(val string) {
	m.startDateTimeOnLocalField = val
}

// Timezone gets the timezone of this subtype
func (m *WebsiteGroupSDT) Timezone() string {
	return m.timezoneField
}

// SetTimezone sets the timezone of this subtype
func (m *WebsiteGroupSDT) SetTimezone(val string) {
	m.timezoneField = val
}

// Type gets the type of this subtype
func (m *WebsiteGroupSDT) Type() string {
	return "WebsiteGroupSDT"
}

// SetType sets the type of this subtype
func (m *WebsiteGroupSDT) SetType(val string) {
}

// WeekDay gets the week day of this subtype
func (m *WebsiteGroupSDT) WeekDay() string {
	return m.weekDayField
}

// SetWeekDay sets the week day of this subtype
func (m *WebsiteGroupSDT) SetWeekDay(val string) {
	m.weekDayField = val
}

// WeekOfMonth gets the week of month of this subtype
func (m *WebsiteGroupSDT) WeekOfMonth() string {
	return m.weekOfMonthField
}

// SetWeekOfMonth sets the week of month of this subtype
func (m *WebsiteGroupSDT) SetWeekOfMonth(val string) {
	m.weekOfMonthField = val
}

// UnmarshalJSON unmarshals this object with a polymorphic type from a JSON structure
func (m *WebsiteGroupSDT) UnmarshalJSON(raw []byte) error {
	var data struct {

		// The Id of the service group that the SDT applies to
		// Required: true
		WebsiteGroupID *int32 `json:"websiteGroupId"`

		// The name of the service group that the SDT applies to
		// Read Only: true
		WebsiteGroupName string `json:"websiteGroupName,omitempty"`
	}
	buf := bytes.NewBuffer(raw)
	dec := json.NewDecoder(buf)
	dec.UseNumber()

	if err := dec.Decode(&data); err != nil {
		return err
	}

	var base struct {
		/* Just the base type fields. Used for unmashalling polymorphic types.*/

		Admin string `json:"admin,omitempty"`

		Comment string `json:"comment,omitempty"`

		Duration int32 `json:"duration,omitempty"`

		EndDateTime int64 `json:"endDateTime,omitempty"`

		EndDateTimeOnLocal string `json:"endDateTimeOnLocal,omitempty"`

		EndHour int32 `json:"endHour,omitempty"`

		EndMinute int32 `json:"endMinute,omitempty"`

		Hour int32 `json:"hour,omitempty"`

		ID string `json:"id,omitempty"`

		IsEffective *bool `json:"isEffective,omitempty"`

		Minute int32 `json:"minute,omitempty"`

		MonthDay int32 `json:"monthDay,omitempty"`

		SDTType string `json:"sdtType,omitempty"`

		StartDateTime int64 `json:"startDateTime,omitempty"`

		StartDateTimeOnLocal string `json:"startDateTimeOnLocal,omitempty"`

		Timezone string `json:"timezone,omitempty"`

		Type string `json:"type"`

		WeekDay string `json:"weekDay,omitempty"`

		WeekOfMonth string `json:"weekOfMonth,omitempty"`
	}
	buf = bytes.NewBuffer(raw)
	dec = json.NewDecoder(buf)
	dec.UseNumber()

	if err := dec.Decode(&base); err != nil {
		return err
	}

	var result WebsiteGroupSDT

	result.adminField = base.Admin

	result.commentField = base.Comment

	result.durationField = base.Duration

	result.endDateTimeField = base.EndDateTime

	result.endDateTimeOnLocalField = base.EndDateTimeOnLocal

	result.endHourField = base.EndHour

	result.endMinuteField = base.EndMinute

	result.hourField = base.Hour

	result.idField = base.ID

	result.isEffectiveField = base.IsEffective

	result.minuteField = base.Minute

	result.monthDayField = base.MonthDay

	result.sdtTypeField = base.SDTType

	result.startDateTimeField = base.StartDateTime

	result.startDateTimeOnLocalField = base.StartDateTimeOnLocal

	result.timezoneField = base.Timezone

	if base.Type != result.Type() {
		/* Not the type we're looking for. */
		return errors.New(422, "invalid type value: %q", base.Type)
	}
	result.weekDayField = base.WeekDay

	result.weekOfMonthField = base.WeekOfMonth

	result.WebsiteGroupID = data.WebsiteGroupID
	result.WebsiteGroupName = data.WebsiteGroupName

	*m = result

	return nil
}

// MarshalJSON marshals this object with a polymorphic type to a JSON structure
func (m WebsiteGroupSDT) MarshalJSON() ([]byte, error) {
	var b1, b2, b3 []byte
	var err error
	b1, err = json.Marshal(struct {

		// The Id of the service group that the SDT applies to
		// Required: true
		WebsiteGroupID *int32 `json:"websiteGroupId"`

		// The name of the service group that the SDT applies to
		// Read Only: true
		WebsiteGroupName string `json:"websiteGroupName,omitempty"`
	}{

		WebsiteGroupID: m.WebsiteGroupID,

		WebsiteGroupName: m.WebsiteGroupName,
	})
	if err != nil {
		return nil, err
	}
	b2, err = json.Marshal(struct {
		Admin string `json:"admin,omitempty"`

		Comment string `json:"comment,omitempty"`

		Duration int32 `json:"duration,omitempty"`

		EndDateTime int64 `json:"endDateTime,omitempty"`

		EndDateTimeOnLocal string `json:"endDateTimeOnLocal,omitempty"`

		EndHour int32 `json:"endHour,omitempty"`

		EndMinute int32 `json:"endMinute,omitempty"`

		Hour int32 `json:"hour,omitempty"`

		ID string `json:"id,omitempty"`

		IsEffective *bool `json:"isEffective,omitempty"`

		Minute int32 `json:"minute,omitempty"`

		MonthDay int32 `json:"monthDay,omitempty"`

		SDTType string `json:"sdtType,omitempty"`

		StartDateTime int64 `json:"startDateTime,omitempty"`

		StartDateTimeOnLocal string `json:"startDateTimeOnLocal,omitempty"`

		Timezone string `json:"timezone,omitempty"`

		Type string `json:"type"`

		WeekDay string `json:"weekDay,omitempty"`

		WeekOfMonth string `json:"weekOfMonth,omitempty"`
	}{

		Admin: m.Admin(),

		Comment: m.Comment(),

		Duration: m.Duration(),

		EndDateTime: m.EndDateTime(),

		EndDateTimeOnLocal: m.EndDateTimeOnLocal(),

		EndHour: m.EndHour(),

		EndMinute: m.EndMinute(),

		Hour: m.Hour(),

		ID: m.ID(),

		IsEffective: m.IsEffective(),

		Minute: m.Minute(),

		MonthDay: m.MonthDay(),

		SDTType: m.SDTType(),

		StartDateTime: m.StartDateTime(),

		StartDateTimeOnLocal: m.StartDateTimeOnLocal(),

		Timezone: m.Timezone(),

		Type: m.Type(),

		WeekDay: m.WeekDay(),

		WeekOfMonth: m.WeekOfMonth(),
	})
	if err != nil {
		return nil, err
	}

	return swag.ConcatJSON(b1, b2, b3), nil
}

// Validate validates this website group SDT
func (m *WebsiteGroupSDT) Validate(formats strfmt.Registry) error {
	var res []error

	if err := m.validateWebsiteGroupID(formats); err != nil {
		res = append(res, err)
	}

	if len(res) > 0 {
		return errors.CompositeValidationError(res...)
	}
	return nil
}

func (m *WebsiteGroupSDT) validateWebsiteGroupID(formats strfmt.Registry) error {
	if err := validate.Required("websiteGroupId", "body", m.WebsiteGroupID); err != nil {
		return err
	}

	return nil
}

// ContextValidate validate this website group SDT based on the context it is used
func (m *WebsiteGroupSDT) ContextValidate(ctx context.Context, formats strfmt.Registry) error {
	var res []error

	if err := m.contextValidateAdmin(ctx, formats); err != nil {
		res = append(res, err)
	}

	if err := m.contextValidateEndDateTimeOnLocal(ctx, formats); err != nil {
		res = append(res, err)
	}

	if err := m.contextValidateID(ctx, formats); err != nil {
		res = append(res, err)
	}

	if err := m.contextValidateIsEffective(ctx, formats); err != nil {
		res = append(res, err)
	}

	if err := m.contextValidateStartDateTimeOnLocal(ctx, formats); err != nil {
		res = append(res, err)
	}

	if err := m.contextValidateWebsiteGroupName(ctx, formats); err != nil {
		res = append(res, err)
	}

	if len(res) > 0 {
		return errors.CompositeValidationError(res...)
	}
	return nil
}

func (m *WebsiteGroupSDT) contextValidateAdmin(ctx context.Context, formats strfmt.Registry) error {

	if err := validate.ReadOnly(ctx, "admin", "body", string(m.Admin())); err != nil {
		return err
	}

	return nil
}

func (m *WebsiteGroupSDT) contextValidateEndDateTimeOnLocal(ctx context.Context, formats strfmt.Registry) error {

	if err := validate.ReadOnly(ctx, "endDateTimeOnLocal", "body", string(m.EndDateTimeOnLocal())); err != nil {
		return err
	}

	return nil
}

func (m *WebsiteGroupSDT) contextValidateID(ctx context.Context, formats strfmt.Registry) error {

	if err := validate.ReadOnly(ctx, "id", "body", string(m.ID())); err != nil {
		return err
	}

	return nil
}

func (m *WebsiteGroupSDT) contextValidateIsEffective(ctx context.Context, formats strfmt.Registry) error {

	if err := validate.ReadOnly(ctx, "isEffective", "body", m.IsEffective()); err != nil {
		return err
	}

	return nil
}

func (m *WebsiteGroupSDT) contextValidateStartDateTimeOnLocal(ctx context.Context, formats strfmt.Registry) error {

	if err := validate.ReadOnly(ctx, "startDateTimeOnLocal", "body", string(m.StartDateTimeOnLocal())); err != nil {
		return err
	}

	return nil
}

func (m *WebsiteGroupSDT) contextValidateWebsiteGroupName(ctx context.Context, formats strfmt.Registry) error {

	if err := validate.ReadOnly(ctx, "websiteGroupName", "body", string(m.WebsiteGroupName)); err != nil {
		return err
	}

	return nil
}

// MarshalBinary interface implementation
func (m *WebsiteGroupSDT) MarshalBinary() ([]byte, error) {
	if m == nil {
		return nil, nil
	}
	return swag.WriteJSON(m)
}

// UnmarshalBinary interface implementation
func (m *WebsiteGroupSDT) UnmarshalBinary(b []byte) error {
	var res WebsiteGroupSDT
	if err := swag.ReadJSON(b, &res); err != nil {
		return err
	}
	*m = res
	return nil
}<|MERGE_RESOLUTION|>--- conflicted
+++ resolved
@@ -11,11 +11,7 @@
 	"encoding/json"
 
 	"github.com/go-openapi/errors"
-<<<<<<< HEAD
-	strfmt "github.com/go-openapi/strfmt"
-=======
 	"github.com/go-openapi/strfmt"
->>>>>>> ce95817f
 	"github.com/go-openapi/swag"
 	"github.com/go-openapi/validate"
 )
@@ -499,6 +495,7 @@
 }
 
 func (m *WebsiteGroupSDT) validateWebsiteGroupID(formats strfmt.Registry) error {
+
 	if err := validate.Required("websiteGroupId", "body", m.WebsiteGroupID); err != nil {
 		return err
 	}
