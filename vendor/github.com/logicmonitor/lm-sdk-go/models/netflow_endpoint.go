// Code generated by go-swagger; DO NOT EDIT.

package models

// This file was generated by the swagger tool.
// Editing this file might prove futile when you re-run the swagger generate command

import (
<<<<<<< HEAD
	strfmt "github.com/go-openapi/strfmt"
=======
	"context"

	"github.com/go-openapi/errors"
	"github.com/go-openapi/strfmt"
>>>>>>> ce95817f
	"github.com/go-openapi/swag"
	"github.com/go-openapi/validate"
)

// NetflowEndpoint netflow endpoint
//
// swagger:model NetflowEndpoint
type NetflowEndpoint struct {

	// IP
	// Read Only: true
	IP string `json:"IP,omitempty"`

	// data type
	// Read Only: true
	DataType string `json:"dataType,omitempty"`

	// dns
	// Read Only: true
	DNS string `json:"dns,omitempty"`

	// last seen
	// Read Only: true
	LastSeen int64 `json:"lastSeen,omitempty"`

	// percent usage
	// Read Only: true
	PercentUsage float64 `json:"percentUsage,omitempty"`

	// type
	// Read Only: true
	Type string `json:"type,omitempty"`

	// usage
	// Read Only: true
	Usage float64 `json:"usage,omitempty"`
}

// Validate validates this netflow endpoint
func (m *NetflowEndpoint) Validate(formats strfmt.Registry) error {
	return nil
}

// ContextValidate validate this netflow endpoint based on the context it is used
func (m *NetflowEndpoint) ContextValidate(ctx context.Context, formats strfmt.Registry) error {
	var res []error

	if err := m.contextValidateIP(ctx, formats); err != nil {
		res = append(res, err)
	}

	if err := m.contextValidateDataType(ctx, formats); err != nil {
		res = append(res, err)
	}

	if err := m.contextValidateDNS(ctx, formats); err != nil {
		res = append(res, err)
	}

	if err := m.contextValidateLastSeen(ctx, formats); err != nil {
		res = append(res, err)
	}

	if err := m.contextValidatePercentUsage(ctx, formats); err != nil {
		res = append(res, err)
	}

	if err := m.contextValidateType(ctx, formats); err != nil {
		res = append(res, err)
	}

	if err := m.contextValidateUsage(ctx, formats); err != nil {
		res = append(res, err)
	}

	if len(res) > 0 {
		return errors.CompositeValidationError(res...)
	}
	return nil
}

func (m *NetflowEndpoint) contextValidateIP(ctx context.Context, formats strfmt.Registry) error {

	if err := validate.ReadOnly(ctx, "IP", "body", string(m.IP)); err != nil {
		return err
	}

	return nil
}

func (m *NetflowEndpoint) contextValidateDataType(ctx context.Context, formats strfmt.Registry) error {

	if err := validate.ReadOnly(ctx, "dataType", "body", string(m.DataType)); err != nil {
		return err
	}

	return nil
}

func (m *NetflowEndpoint) contextValidateDNS(ctx context.Context, formats strfmt.Registry) error {

	if err := validate.ReadOnly(ctx, "dns", "body", string(m.DNS)); err != nil {
		return err
	}

	return nil
}

func (m *NetflowEndpoint) contextValidateLastSeen(ctx context.Context, formats strfmt.Registry) error {

	if err := validate.ReadOnly(ctx, "lastSeen", "body", int64(m.LastSeen)); err != nil {
		return err
	}

	return nil
}

func (m *NetflowEndpoint) contextValidatePercentUsage(ctx context.Context, formats strfmt.Registry) error {

	if err := validate.ReadOnly(ctx, "percentUsage", "body", float64(m.PercentUsage)); err != nil {
		return err
	}

	return nil
}

func (m *NetflowEndpoint) contextValidateType(ctx context.Context, formats strfmt.Registry) error {

	if err := validate.ReadOnly(ctx, "type", "body", string(m.Type)); err != nil {
		return err
	}

	return nil
}

func (m *NetflowEndpoint) contextValidateUsage(ctx context.Context, formats strfmt.Registry) error {

	if err := validate.ReadOnly(ctx, "usage", "body", float64(m.Usage)); err != nil {
		return err
	}

	return nil
}

// MarshalBinary interface implementation
func (m *NetflowEndpoint) MarshalBinary() ([]byte, error) {
	if m == nil {
		return nil, nil
	}
	return swag.WriteJSON(m)
}

// UnmarshalBinary interface implementation
func (m *NetflowEndpoint) UnmarshalBinary(b []byte) error {
	var res NetflowEndpoint
	if err := swag.ReadJSON(b, &res); err != nil {
		return err
	}
	*m = res
	return nil
}<|MERGE_RESOLUTION|>--- conflicted
+++ resolved
@@ -6,14 +6,10 @@
 // Editing this file might prove futile when you re-run the swagger generate command
 
 import (
-<<<<<<< HEAD
-	strfmt "github.com/go-openapi/strfmt"
-=======
 	"context"
 
 	"github.com/go-openapi/errors"
 	"github.com/go-openapi/strfmt"
->>>>>>> ce95817f
 	"github.com/go-openapi/swag"
 	"github.com/go-openapi/validate"
 )
