--- conflicted
+++ resolved
@@ -10,11 +10,7 @@
 	"strconv"
 
 	"github.com/go-openapi/errors"
-<<<<<<< HEAD
-	strfmt "github.com/go-openapi/strfmt"
-=======
 	"github.com/go-openapi/strfmt"
->>>>>>> ce95817f
 	"github.com/go-openapi/swag"
 	"github.com/go-openapi/validate"
 )
@@ -92,14 +88,9 @@
 	return nil
 }
 
-<<<<<<< HEAD
-func (m *LinkedWmiClass) validateAnchorClassWMIproperty(formats strfmt.Registry) error {
-	if err := validate.Required("anchorClassWMIProperty", "body", m.AnchorClassWMIproperty); err != nil {
-=======
 func (m *LinkedWmiClass) validateAnchorClassWMIProperty(formats strfmt.Registry) error {
 
 	if err := validate.Required("anchorClassWMIProperty", "body", m.AnchorClassWMIProperty); err != nil {
->>>>>>> ce95817f
 		return err
 	}
 
@@ -107,6 +98,7 @@
 }
 
 func (m *LinkedWmiClass) validateLinkedWmiClass(formats strfmt.Registry) error {
+
 	if err := validate.Required("linkedWmiClass", "body", m.LinkedWmiClass); err != nil {
 		return err
 	}
