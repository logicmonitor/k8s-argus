--- conflicted
+++ resolved
@@ -1,6 +1,5 @@
 dist: bionic
 language: go
-<<<<<<< HEAD
 dist: xenial
 go:
   - '1.10'
@@ -11,22 +10,4 @@
 
 script:
      - go test -coverpkg=./... -coverprofile=coverage.info -timeout=5s
-     - bash <(curl -s https://codecov.io/bash)
-=======
-env: GO111MODULE=on GOFLAGS='-mod vendor'
-install: true
-email: false
-
-go:
-  - 1.10
-  - 1.11
-  - 1.12
-  - 1.13
-  - tip
-
-before_script:
-  - go install github.com/golangci/golangci-lint/cmd/golangci-lint
-script:
-  - golangci-lint run       # run a bunch of code checkers/linters in parallel
-  - go test -v -race ./...  # Run all the tests with the race detector enabled
->>>>>>> f1006b68
+     - bash <(curl -s https://codecov.io/bash)