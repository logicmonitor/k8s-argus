--- conflicted
+++ resolved
@@ -63,21 +63,13 @@
 	nilPtrAllowedByRequired = value
 }
 
-<<<<<<< HEAD
 // IsEmail checks if the string is an email.
-=======
-// IsEmail check if the string is an email.
->>>>>>> f1006b68
 func IsEmail(str string) bool {
 	// TODO uppercase letters are not supported
 	return rxEmail.MatchString(str)
 }
 
-<<<<<<< HEAD
 // IsExistingEmail checks if the string is an email of existing domain
-=======
-// IsExistingEmail check if the string is an email of existing domain
->>>>>>> f1006b68
 func IsExistingEmail(email string) bool {
 
 	if len(email) < 6 || len(email) > 254 {
@@ -329,11 +321,7 @@
 	return len(str) == 0
 }
 
-<<<<<<< HEAD
 // IsNotNull checks if the string is not null.
-=======
-// IsNotNull check if the string is not null.
->>>>>>> f1006b68
 func IsNotNull(str string) bool {
 	return !IsNull(str)
 }
@@ -348,11 +336,7 @@
 	return len(str) > 0 && rxHasWhitespace.MatchString(str)
 }
 
-<<<<<<< HEAD
 // IsByteLength checks if the string's length (in bytes) falls in a range.
-=======
-// IsByteLength check if the string's length (in bytes) falls in a range.
->>>>>>> f1006b68
 func IsByteLength(str string, min, max int) bool {
 	return len(str) >= min && len(str) <= max
 }
@@ -855,11 +839,7 @@
 	return name
 }
 
-<<<<<<< HEAD
 func prependPathToErrors(err error, path string) error {
-=======
-func PrependPathToErrors(err error, path string) error {
->>>>>>> f1006b68
 	switch err2 := err.(type) {
 	case Error:
 		err2.Path = append([]string{path}, err2.Path...)
@@ -867,18 +847,13 @@
 	case Errors:
 		errors := err2.Errors()
 		for i, err3 := range errors {
-<<<<<<< HEAD
 			errors[i] = prependPathToErrors(err3, path)
-=======
-			errors[i] = PrependPathToErrors(err3, path)
->>>>>>> f1006b68
 		}
 		return err2
 	}
 	return err
 }
 
-<<<<<<< HEAD
 // ValidateArray performs validation according to condition iterator that validates every element of the array
 func ValidateArray(array []interface{}, iterator ConditionIterator) bool {
 	return Every(array, iterator)
@@ -889,12 +864,6 @@
 // s is the map containing the data to be validated.
 // m is the validation map in the form:
 //   map[string]interface{}{"name":"required,alpha","address":map[string]interface{}{"line1":"required,alphanum"}}
-=======
-// ValidateMap use validation map for fields.
-// result will be equal to `false` if there are any errors.
-// m is the validation map in the form
-// map[string]interface{}{"name":"required,alpha","address":map[string]interface{}{"line1":"required,alphanum"}}
->>>>>>> f1006b68
 func ValidateMap(s map[string]interface{}, m map[string]interface{}) (bool, error) {
 	if s == nil {
 		return true, nil
@@ -911,11 +880,7 @@
 			presentResult = false
 			var err error
 			err = fmt.Errorf("all map keys has to be present in the validation map; got %s", key)
-<<<<<<< HEAD
 			err = prependPathToErrors(err, key)
-=======
-			err = PrependPathToErrors(err, key)
->>>>>>> f1006b68
 			errs = append(errs, err)
 		}
 		valueField := reflect.ValueOf(value)
@@ -929,21 +894,13 @@
 			if v, ok := value.(map[string]interface{}); !ok {
 				mapResult = false
 				err = fmt.Errorf("map validator has to be for the map type only; got %s", valueField.Type().String())
-<<<<<<< HEAD
 				err = prependPathToErrors(err, key)
-=======
-				err = PrependPathToErrors(err, key)
->>>>>>> f1006b68
 				errs = append(errs, err)
 			} else {
 				mapResult, err = ValidateMap(v, subValidator)
 				if err != nil {
 					mapResult = false
-<<<<<<< HEAD
 					err = prependPathToErrors(err, key)
-=======
-					err = PrependPathToErrors(err, key)
->>>>>>> f1006b68
 					errs = append(errs, err)
 				}
 			}
@@ -954,11 +911,7 @@
 				var err error
 				structResult, err = ValidateStruct(valueField.Interface())
 				if err != nil {
-<<<<<<< HEAD
 					err = prependPathToErrors(err, key)
-=======
-					err = PrependPathToErrors(err, key)
->>>>>>> f1006b68
 					errs = append(errs, err)
 				}
 			}
@@ -979,21 +932,13 @@
 		default:
 			typeResult = false
 			err = fmt.Errorf("map validator has to be either map[string]interface{} or string; got %s", valueField.Type().String())
-<<<<<<< HEAD
 			err = prependPathToErrors(err, key)
-=======
-			err = PrependPathToErrors(err, key)
->>>>>>> f1006b68
 			errs = append(errs, err)
 		}
 		result = result && presentResult && typeResult && resultField && structResult && mapResult
 		index++
 	}
-<<<<<<< HEAD
 	// checks required keys
-=======
-	// check required keys
->>>>>>> f1006b68
 	requiredResult := true
 	for key, value := range m {
 		if schema, ok := value.(string); ok {
@@ -1052,11 +997,7 @@
 			var err error
 			structResult, err = ValidateStruct(valueField.Interface())
 			if err != nil {
-<<<<<<< HEAD
 				err = prependPathToErrors(err, typeField.Name)
-=======
-				err = PrependPathToErrors(err, typeField.Name)
->>>>>>> f1006b68
 				errs = append(errs, err)
 			}
 		}
@@ -1182,11 +1123,7 @@
 	return rxSemver.MatchString(str)
 }
 
-<<<<<<< HEAD
 // IsType checks if interface is of some type
-=======
-// IsType check if interface is of some type
->>>>>>> f1006b68
 func IsType(v interface{}, params ...string) bool {
 	if len(params) == 1 {
 		typ := params[0]
@@ -1195,21 +1132,13 @@
 	return false
 }
 
-<<<<<<< HEAD
 // IsTime checks if string is valid according to given format
-=======
-// IsTime check if string is valid according to given format
->>>>>>> f1006b68
 func IsTime(str string, format string) bool {
 	_, err := time.Parse(format, str)
 	return err == nil
 }
 
-<<<<<<< HEAD
 // IsUnixTime checks if string is valid unix timestamp value
-=======
-// IsUnixTime check if string is valid unix timestamp value
->>>>>>> f1006b68
 func IsUnixTime(str string) bool {
 	if _, err := strconv.Atoi(str); err == nil {
 		return true
@@ -1217,11 +1146,7 @@
 	return false
 }
 
-<<<<<<< HEAD
 // IsRFC3339 checks if string is valid timestamp value according to RFC3339
-=======
-// IsRFC3339 check if string is valid timestamp value according to RFC3339
->>>>>>> f1006b68
 func IsRFC3339(str string) bool {
 	return IsTime(str, time.RFC3339)
 }
@@ -1292,11 +1217,7 @@
 	return false
 }
 
-<<<<<<< HEAD
 // MinStringLength checks string's minimum length (including multi byte strings)
-=======
-// MinStringLength check string's minimum length (including multi byte strings)
->>>>>>> f1006b68
 func MinStringLength(str string, params ...string) bool {
 
 	if len(params) == 1 {
@@ -1308,11 +1229,7 @@
 	return false
 }
 
-<<<<<<< HEAD
 // MaxStringLength checks string's maximum length (including multi byte strings)
-=======
-// MaxStringLength check string's maximum length (including multi byte strings)
->>>>>>> f1006b68
 func MaxStringLength(str string, params ...string) bool {
 
 	if len(params) == 1 {
@@ -1324,11 +1241,7 @@
 	return false
 }
 
-<<<<<<< HEAD
 // Range checks string's length
-=======
-// Range check string's length
->>>>>>> f1006b68
 func Range(str string, params ...string) bool {
 	if len(params) == 2 {
 		value, _ := ToFloat(str)
@@ -1340,10 +1253,7 @@
 	return false
 }
 
-<<<<<<< HEAD
 // IsInRaw checks if string is in list of allowed values
-=======
->>>>>>> f1006b68
 func IsInRaw(str string, params ...string) bool {
 	if len(params) == 1 {
 		rawParams := params[0]
@@ -1413,13 +1323,8 @@
 		options = parseTagIntoMap(tag)
 	}
 
-<<<<<<< HEAD
 	if isEmptyValue(v) {
 		// an empty value is not validated, checks only required
-=======
-	if !isFieldSet(v) {
-		// an empty value is not validated, check only required
->>>>>>> f1006b68
 		isValid, resultErr = checkRequired(v, t, options)
 		for key := range options {
 			delete(options, key)
@@ -1472,21 +1377,13 @@
 		validator := validatorSpec
 		customMsgExists := len(validatorStruct.customErrorMessage) > 0
 
-<<<<<<< HEAD
 		// checks whether the tag looks like '!something' or 'something'
-=======
-		// Check whether the tag looks like '!something' or 'something'
->>>>>>> f1006b68
 		if validator[0] == '!' {
 			validator = validator[1:]
 			negate = true
 		}
 
-<<<<<<< HEAD
 		// checks for interface param validators
-=======
-		// Check for interface param validators
->>>>>>> f1006b68
 		for key, value := range InterfaceParamTagRegexMap {
 			ps := value.FindStringSubmatch(validator)
 			if len(ps) == 0 {
@@ -1519,11 +1416,7 @@
 		reflect.Uint, reflect.Uint8, reflect.Uint16, reflect.Uint32, reflect.Uint64, reflect.Uintptr,
 		reflect.Float32, reflect.Float64,
 		reflect.String:
-<<<<<<< HEAD
 		// for each tag option checks the map of validator functions
-=======
-		// for each tag option check the map of validator functions
->>>>>>> f1006b68
 		for _, validatorSpec := range optionsOrder {
 			validatorStruct := options[validatorSpec]
 			var negate bool
@@ -1617,11 +1510,7 @@
 			} else {
 				resultItem, err = ValidateStruct(v.MapIndex(k).Interface())
 				if err != nil {
-<<<<<<< HEAD
 					err = prependPathToErrors(err, t.Name+"."+sv[i].Interface().(string))
-=======
-					err = PrependPathToErrors(err, t.Name+"."+sv[i].Interface().(string))
->>>>>>> f1006b68
 					return false, err
 				}
 			}
@@ -1641,11 +1530,7 @@
 			} else {
 				resultItem, err = ValidateStruct(v.Index(i).Interface())
 				if err != nil {
-<<<<<<< HEAD
 					err = prependPathToErrors(err, t.Name+"."+strconv.Itoa(i))
-=======
-					err = PrependPathToErrors(err, t.Name+"."+strconv.Itoa(i))
->>>>>>> f1006b68
 					return false, err
 				}
 			}
@@ -1675,13 +1560,8 @@
 	return paramsRegexp.ReplaceAllString(validatorString, "")
 }
 
-<<<<<<< HEAD
 // isEmptyValue checks whether value empty or not
 func isEmptyValue(v reflect.Value) bool {
-=======
-// isFieldSet returns false for nil pointers, interfaces, maps, and slices. For all other values, it returns true.
-func isFieldSet(v reflect.Value) bool {
->>>>>>> f1006b68
 	switch v.Kind() {
 	case reflect.Map, reflect.Slice, reflect.Interface, reflect.Ptr:
 		return !v.IsNil()
