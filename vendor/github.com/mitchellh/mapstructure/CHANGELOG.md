--- conflicted
+++ resolved
@@ -1,5 +1,3 @@
-<<<<<<< HEAD
-=======
 ## unreleased
 
 * Fix regression where `*time.Time` value would be set to empty and not be sent 
@@ -12,7 +10,6 @@
 * Squash is now supported with embedded fields that are struct pointers [GH-205]
 * Empty strings will convert to 0 for all numeric types when weakly decoding [GH-206]
 
->>>>>>> ce95817f
 ## 1.3.3
 
 * Decoding maps from maps creates a settable value for decode hooks [GH-203]
