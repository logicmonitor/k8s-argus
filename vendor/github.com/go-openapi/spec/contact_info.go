// Copyright 2015 go-swagger maintainers
//
// Licensed under the Apache License, Version 2.0 (the "License");
// you may not use this file except in compliance with the License.
// You may obtain a copy of the License at
//
//    http://www.apache.org/licenses/LICENSE-2.0
//
// Unless required by applicable law or agreed to in writing, software
// distributed under the License is distributed on an "AS IS" BASIS,
// WITHOUT WARRANTIES OR CONDITIONS OF ANY KIND, either express or implied.
// See the License for the specific language governing permissions and
// limitations under the License.

package spec

import (
	"encoding/json"

	"github.com/go-openapi/swag"
)

// ContactInfo contact information for the exposed API.
//
// For more information: http://goo.gl/8us55a#contactObject
type ContactInfo struct {
	ContactInfoProps
	VendorExtensible
}

<<<<<<< HEAD
=======
// ContactInfoProps hold the properties of a ContactInfo object
>>>>>>> ce95817f
type ContactInfoProps struct {
	Name  string `json:"name,omitempty"`
	URL   string `json:"url,omitempty"`
	Email string `json:"email,omitempty"`
}

<<<<<<< HEAD
=======
// UnmarshalJSON hydrates ContactInfo from json
>>>>>>> ce95817f
func (c *ContactInfo) UnmarshalJSON(data []byte) error {
	if err := json.Unmarshal(data, &c.ContactInfoProps); err != nil {
		return err
	}
	return json.Unmarshal(data, &c.VendorExtensible)
}

<<<<<<< HEAD
=======
// MarshalJSON produces ContactInfo as json
>>>>>>> ce95817f
func (c ContactInfo) MarshalJSON() ([]byte, error) {
	b1, err := json.Marshal(c.ContactInfoProps)
	if err != nil {
		return nil, err
	}
	b2, err := json.Marshal(c.VendorExtensible)
	if err != nil {
		return nil, err
	}
	return swag.ConcatJSON(b1, b2), nil
}<|MERGE_RESOLUTION|>--- conflicted
+++ resolved
@@ -28,20 +28,14 @@
 	VendorExtensible
 }
 
-<<<<<<< HEAD
-=======
 // ContactInfoProps hold the properties of a ContactInfo object
->>>>>>> ce95817f
 type ContactInfoProps struct {
 	Name  string `json:"name,omitempty"`
 	URL   string `json:"url,omitempty"`
 	Email string `json:"email,omitempty"`
 }
 
-<<<<<<< HEAD
-=======
 // UnmarshalJSON hydrates ContactInfo from json
->>>>>>> ce95817f
 func (c *ContactInfo) UnmarshalJSON(data []byte) error {
 	if err := json.Unmarshal(data, &c.ContactInfoProps); err != nil {
 		return err
@@ -49,10 +43,7 @@
 	return json.Unmarshal(data, &c.VendorExtensible)
 }
 
-<<<<<<< HEAD
-=======
 // MarshalJSON produces ContactInfo as json
->>>>>>> ce95817f
 func (c ContactInfo) MarshalJSON() ([]byte, error) {
 	b1, err := json.Marshal(c.ContactInfoProps)
 	if err != nil {
