--- conflicted
+++ resolved
@@ -68,11 +68,7 @@
 	}
 
 	if r.HasFullURL {
-<<<<<<< HEAD
-		//#nosec
-=======
 		//nolint:noctx,gosec
->>>>>>> ce95817f
 		rr, err := http.Get(v)
 		if err != nil {
 			return false
