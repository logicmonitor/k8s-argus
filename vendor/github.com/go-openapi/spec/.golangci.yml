linters-settings:
  govet:
    check-shadowing: true
  golint:
    min-confidence: 0
  gocyclo:
    min-complexity: 45
  maligned:
    suggest-new: true
  dupl:
    threshold: 200
  goconst:
    min-len: 2
    min-occurrences: 2

linters:
  enable-all: true
  disable:
    - maligned
    - unparam
    - lll
    - gochecknoinits
    - gochecknoglobals
    - funlen
    - godox
    - gocognit
    - whitespace
<<<<<<< HEAD
    - wsl
=======
    - wsl
    - wrapcheck
    - testpackage
    - nlreturn
    - gomnd
    - exhaustivestruct
    - goerr113
    - errorlint
    - nestif
    - godot
    - gofumpt
    - paralleltest
    - tparallel
    - thelper
    - ifshort
>>>>>>> ce95817f
<|MERGE_RESOLUTION|>--- conflicted
+++ resolved
@@ -25,9 +25,6 @@
     - godox
     - gocognit
     - whitespace
-<<<<<<< HEAD
-    - wsl
-=======
     - wsl
     - wrapcheck
     - testpackage
@@ -42,5 +39,4 @@
     - paralleltest
     - tparallel
     - thelper
-    - ifshort
->>>>>>> ce95817f
+    - ifshort