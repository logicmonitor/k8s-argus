--- conflicted
+++ resolved
@@ -99,14 +99,9 @@
 	return nil
 }
 
-<<<<<<< HEAD
-const rootBase = "root"
-// baseForRoot loads in the cache the root document and produces a fake "root" base path entry
-=======
 const rootBase = ".root"
 
 // baseForRoot loads in the cache the root document and produces a fake ".root" base path entry
->>>>>>> ce95817f
 // for further $ref resolution
 //
 // Setting the cache is optional and this parameter may safely be left to nil.
@@ -116,24 +111,10 @@
 	}
 
 	// cache the root document to resolve $ref's
-<<<<<<< HEAD
-	if root != nil {
-		base, _ := absPath(rootBase)
-		normalizedBase := normalizeAbsPath(base)
-		debugLog("setting root doc in cache at: %s", normalizedBase)
-		if cache == nil {
-			cache = resCache
-		}
-		cache.Set(normalizedBase, root)
-		return rootBase
-	}
-	return ""
-=======
 	normalizedBase := normalizeBase(rootBase)
 	cache.Set(normalizedBase, root)
 
 	return normalizedBase
->>>>>>> ce95817f
 }
 
 // ExpandSchema expands the refs in the schema object with reference to the root object.
@@ -394,14 +375,7 @@
 	}
 
 	if pathItem.Ref.String() != "" {
-<<<<<<< HEAD
-		transitiveResolver, err := resolver.transitiveResolver(basePath, pathItem.Ref)
-		if transitiveResolver.shouldStopOnError(err) {
-			return err
-		}
-=======
 		transitiveResolver := resolver.transitiveResolver(basePath, pathItem.Ref)
->>>>>>> ce95817f
 		basePath = transitiveResolver.updateBasePath(resolver, basePath)
 		resolver = transitiveResolver
 	}
