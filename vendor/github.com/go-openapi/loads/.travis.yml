--- conflicted
+++ resolved
@@ -1,17 +1,10 @@
 after_success:
 - bash <(curl -s https://codecov.io/bash)
 go:
-<<<<<<< HEAD
-- 1.13.x
-- 1.14.x
-install:
-- go get -u gotest.tools/gotestsum
-=======
 - 1.14.x
 - 1.x
 install:
 - go get gotest.tools/gotestsum
->>>>>>> ce95817f
 language: go
 jobs:
   include:
