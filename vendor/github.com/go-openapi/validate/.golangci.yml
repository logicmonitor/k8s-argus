--- conflicted
+++ resolved
@@ -25,9 +25,6 @@
     - funlen
     - gochecknoglobals
     - gochecknoinits
-<<<<<<< HEAD
-    - scopelint
-=======
     - scopelint
     - wrapcheck
     - exhaustivestruct
@@ -42,5 +39,4 @@
     - nestif
     - godot
     - tparallel
-    - paralleltest
->>>>>>> ce95817f
+    - paralleltest