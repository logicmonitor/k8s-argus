// Copyright 2015 go-swagger maintainers
//
// Licensed under the Apache License, Version 2.0 (the "License");
// you may not use this file except in compliance with the License.
// You may obtain a copy of the License at
//
//    http://www.apache.org/licenses/LICENSE-2.0
//
// Unless required by applicable law or agreed to in writing, software
// distributed under the License is distributed on an "AS IS" BASIS,
// WITHOUT WARRANTIES OR CONDITIONS OF ANY KIND, either express or implied.
// See the License for the specific language governing permissions and
// limitations under the License.

package validate

// TODO: define this as package validate/internal
// This must be done while keeping CI intact with all tests and test coverage

import (
	"reflect"
	"strconv"
	"strings"

	"github.com/go-openapi/errors"
	"github.com/go-openapi/spec"
)

const (
	swaggerBody     = "body"
	swaggerExample  = "example"
	swaggerExamples = "examples"
)

const (
	objectType  = "object"
	arrayType   = "array"
	stringType  = "string"
	integerType = "integer"
	numberType  = "number"
	booleanType = "boolean"
	fileType    = "file"
	nullType    = "null"
)

const (
	jsonProperties = "properties"
	jsonItems      = "items"
	jsonType       = "type"
<<<<<<< HEAD
	//jsonSchema     = "schema"
=======
	// jsonSchema     = "schema"
>>>>>>> ce95817f
	jsonDefault = "default"
)

const (
	stringFormatDate     = "date"
	stringFormatDateTime = "date-time"
	stringFormatPassword = "password"
	stringFormatByte     = "byte"
<<<<<<< HEAD
	//stringFormatBinary       = "binary"
=======
	// stringFormatBinary       = "binary"
>>>>>>> ce95817f
	stringFormatCreditCard   = "creditcard"
	stringFormatDuration     = "duration"
	stringFormatEmail        = "email"
	stringFormatHexColor     = "hexcolor"
	stringFormatHostname     = "hostname"
	stringFormatIPv4         = "ipv4"
	stringFormatIPv6         = "ipv6"
	stringFormatISBN         = "isbn"
	stringFormatISBN10       = "isbn10"
	stringFormatISBN13       = "isbn13"
	stringFormatMAC          = "mac"
	stringFormatBSONObjectID = "bsonobjectid"
	stringFormatRGBColor     = "rgbcolor"
	stringFormatSSN          = "ssn"
	stringFormatURI          = "uri"
	stringFormatUUID         = "uuid"
	stringFormatUUID3        = "uuid3"
	stringFormatUUID4        = "uuid4"
	stringFormatUUID5        = "uuid5"

	integerFormatInt32  = "int32"
	integerFormatInt64  = "int64"
	integerFormatUInt32 = "uint32"
	integerFormatUInt64 = "uint64"

	numberFormatFloat32 = "float32"
	numberFormatFloat64 = "float64"
	numberFormatFloat   = "float"
	numberFormatDouble  = "double"
)

// Helpers available at the package level
var (
	pathHelp     *pathHelper
	valueHelp    *valueHelper
	errorHelp    *errorHelper
	paramHelp    *paramHelper
	responseHelp *responseHelper
)

type errorHelper struct {
	// A collection of unexported helpers for error construction
}

func (h *errorHelper) sErr(err errors.Error) *Result {
	// Builds a Result from standard errors.Error
	return &Result{Errors: []error{err}}
}

func (h *errorHelper) addPointerError(res *Result, err error, ref string, fromPath string) *Result {
	// Provides more context on error messages
	// reported by the jsoinpointer package by altering the passed Result
	if err != nil {
		res.AddErrors(cannotResolveRefMsg(fromPath, ref, err))
	}
	return res
}

type pathHelper struct {
	// A collection of unexported helpers for path validation
}

func (h *pathHelper) stripParametersInPath(path string) string {
	// Returns a path stripped from all path parameters, with multiple or trailing slashes removed.
	//
	// Stripping is performed on a slash-separated basis, e.g '/a{/b}' remains a{/b} and not /a.
	//  - Trailing "/" make a difference, e.g. /a/ !~ /a (ex: canary/bitbucket.org/swagger.json)
	//  - presence or absence of a parameter makes a difference, e.g. /a/{log} !~ /a/ (ex: canary/kubernetes/swagger.json)

	// Regexp to extract parameters from path, with surrounding {}.
	// NOTE: important non-greedy modifier
	rexParsePathParam := mustCompileRegexp(`{[^{}]+?}`)
	strippedSegments := []string{}

	for _, segment := range strings.Split(path, "/") {
		strippedSegments = append(strippedSegments, rexParsePathParam.ReplaceAllString(segment, "X"))
	}
	return strings.Join(strippedSegments, "/")
}

func (h *pathHelper) extractPathParams(path string) (params []string) {
	// Extracts all params from a path, with surrounding "{}"
	rexParsePathParam := mustCompileRegexp(`{[^{}]+?}`)

	for _, segment := range strings.Split(path, "/") {
		for _, v := range rexParsePathParam.FindAllStringSubmatch(segment, -1) {
			params = append(params, v...)
		}
	}
	return
}

type valueHelper struct {
	// A collection of unexported helpers for value validation
}

func (h *valueHelper) asInt64(val interface{}) int64 {
	// Number conversion function for int64, without error checking
	// (implements an implicit type upgrade).
	v := reflect.ValueOf(val)
	switch v.Kind() {
	case reflect.Int, reflect.Int8, reflect.Int16, reflect.Int32, reflect.Int64:
		return v.Int()
	case reflect.Uint, reflect.Uint8, reflect.Uint16, reflect.Uint32, reflect.Uint64:
		return int64(v.Uint())
	case reflect.Float32, reflect.Float64:
		return int64(v.Float())
	default:
		// panic("Non numeric value in asInt64()")
		return 0
	}
}

func (h *valueHelper) asUint64(val interface{}) uint64 {
	// Number conversion function for uint64, without error checking
	// (implements an implicit type upgrade).
	v := reflect.ValueOf(val)
	switch v.Kind() {
	case reflect.Int, reflect.Int8, reflect.Int16, reflect.Int32, reflect.Int64:
		return uint64(v.Int())
	case reflect.Uint, reflect.Uint8, reflect.Uint16, reflect.Uint32, reflect.Uint64:
		return v.Uint()
	case reflect.Float32, reflect.Float64:
		return uint64(v.Float())
	default:
		// panic("Non numeric value in asUint64()")
		return 0
	}
}

// Same for unsigned floats
func (h *valueHelper) asFloat64(val interface{}) float64 {
	// Number conversion function for float64, without error checking
	// (implements an implicit type upgrade).
	v := reflect.ValueOf(val)
	switch v.Kind() {
	case reflect.Int, reflect.Int8, reflect.Int16, reflect.Int32, reflect.Int64:
		return float64(v.Int())
	case reflect.Uint, reflect.Uint8, reflect.Uint16, reflect.Uint32, reflect.Uint64:
		return float64(v.Uint())
	case reflect.Float32, reflect.Float64:
		return v.Float()
	default:
		// panic("Non numeric value in asFloat64()")
		return 0
	}
}

type paramHelper struct {
	// A collection of unexported helpers for parameters resolution
}

func (h *paramHelper) safeExpandedParamsFor(path, method, operationID string, res *Result, s *SpecValidator) (params []spec.Parameter) {
	operation, ok := s.analyzer.OperationFor(method, path)
	if ok {
		// expand parameters first if necessary
		resolvedParams := []spec.Parameter{}
		for _, ppr := range operation.Parameters {
			resolvedParam, red := h.resolveParam(path, method, operationID, &ppr, s) //#nosec
			res.Merge(red)
			if resolvedParam != nil {
				resolvedParams = append(resolvedParams, *resolvedParam)
			}
		}
		// remove params with invalid expansion from Slice
		operation.Parameters = resolvedParams

		for _, ppr := range s.analyzer.SafeParamsFor(method, path,
			func(p spec.Parameter, err error) bool {
				// since params have already been expanded, there are few causes for error
				res.AddErrors(someParametersBrokenMsg(path, method, operationID))
				// original error from analyzer
				res.AddErrors(err)
				return true
			}) {
			params = append(params, ppr)
		}
	}
	return
}

func (h *paramHelper) resolveParam(path, method, operationID string, param *spec.Parameter, s *SpecValidator) (*spec.Parameter, *Result) {
	// Ensure parameter is expanded
	var err error
	res := new(Result)
	isRef := param.Ref.String() != ""
	if s.spec.SpecFilePath() == "" {
		err = spec.ExpandParameterWithRoot(param, s.spec.Spec(), nil)
	} else {
		err = spec.ExpandParameter(param, s.spec.SpecFilePath())

	}
	if err != nil { // Safeguard
		// NOTE: we may enter enter here when the whole parameter is an unresolved $ref
		refPath := strings.Join([]string{"\"" + path + "\"", method}, ".")
		errorHelp.addPointerError(res, err, param.Ref.String(), refPath)
		return nil, res
	}
	res.Merge(h.checkExpandedParam(param, param.Name, param.In, operationID, isRef))
	return param, res
}

func (h *paramHelper) checkExpandedParam(pr *spec.Parameter, path, in, operation string, isRef bool) *Result {
	// Secure parameter structure after $ref resolution
	res := new(Result)
	simpleZero := spec.SimpleSchema{}
	// Try to explain why... best guess
	switch {
	case pr.In == swaggerBody && (pr.SimpleSchema != simpleZero && pr.SimpleSchema.Type != objectType):
		if isRef {
			// Most likely, a $ref with a sibling is an unwanted situation: in itself this is a warning...
			// but we detect it because of the following error:
			// schema took over Parameter for an unexplained reason
			res.AddWarnings(refShouldNotHaveSiblingsMsg(path, operation))
		}
		res.AddErrors(invalidParameterDefinitionMsg(path, in, operation))
	case pr.In != swaggerBody && pr.Schema != nil:
		if isRef {
			res.AddWarnings(refShouldNotHaveSiblingsMsg(path, operation))
		}
		res.AddErrors(invalidParameterDefinitionAsSchemaMsg(path, in, operation))
	case (pr.In == swaggerBody && pr.Schema == nil) || (pr.In != swaggerBody && pr.SimpleSchema == simpleZero):
		// Other unexpected mishaps
		res.AddErrors(invalidParameterDefinitionMsg(path, in, operation))
	}
	return res
}

type responseHelper struct {
	// A collection of unexported helpers for response resolution
}

func (r *responseHelper) expandResponseRef(
	response *spec.Response,
	path string, s *SpecValidator) (*spec.Response, *Result) {
	// Ensure response is expanded
	var err error
	res := new(Result)
	if s.spec.SpecFilePath() == "" {
		// there is no physical document to resolve $ref in response
		err = spec.ExpandResponseWithRoot(response, s.spec.Spec(), nil)
	} else {
		err = spec.ExpandResponse(response, s.spec.SpecFilePath())
	}
	if err != nil { // Safeguard
		// NOTE: we may enter here when the whole response is an unresolved $ref.
		errorHelp.addPointerError(res, err, response.Ref.String(), path)
		return nil, res
	}
	return response, res
}

func (r *responseHelper) responseMsgVariants(
	responseType string,
	responseCode int) (responseName, responseCodeAsStr string) {
	// Path variants for messages
	if responseType == jsonDefault {
		responseCodeAsStr = jsonDefault
		responseName = "default response"
	} else {
		responseCodeAsStr = strconv.Itoa(responseCode)
		responseName = "response " + responseCodeAsStr
	}
	return
}<|MERGE_RESOLUTION|>--- conflicted
+++ resolved
@@ -47,11 +47,7 @@
 	jsonProperties = "properties"
 	jsonItems      = "items"
 	jsonType       = "type"
-<<<<<<< HEAD
-	//jsonSchema     = "schema"
-=======
 	// jsonSchema     = "schema"
->>>>>>> ce95817f
 	jsonDefault = "default"
 )
 
@@ -60,11 +56,7 @@
 	stringFormatDateTime = "date-time"
 	stringFormatPassword = "password"
 	stringFormatByte     = "byte"
-<<<<<<< HEAD
-	//stringFormatBinary       = "binary"
-=======
 	// stringFormatBinary       = "binary"
->>>>>>> ce95817f
 	stringFormatCreditCard   = "creditcard"
 	stringFormatDuration     = "duration"
 	stringFormatEmail        = "email"
