// Copyright 2015 go-swagger maintainers
//
// Licensed under the Apache License, Version 2.0 (the "License");
// you may not use this file except in compliance with the License.
// You may obtain a copy of the License at
//
//    http://www.apache.org/licenses/LICENSE-2.0
//
// Unless required by applicable law or agreed to in writing, software
// distributed under the License is distributed on an "AS IS" BASIS,
// WITHOUT WARRANTIES OR CONDITIONS OF ANY KIND, either express or implied.
// See the License for the specific language governing permissions and
// limitations under the License.

package analysis

import (
	"fmt"
	"log"
	"net/http"
	"net/url"
	slashpath "path"
	"path/filepath"
	"sort"
	"strings"

	"strconv"

	"github.com/go-openapi/analysis/internal"
	"github.com/go-openapi/jsonpointer"
	swspec "github.com/go-openapi/spec"
	"github.com/go-openapi/swag"
)

// FlattenOpts configuration for flattening a swagger specification.
//
// The BasePath parameter is used to locate remote relative $ref found in the specification.
// This path is a file: it points to the location of the root document and may be either a local
// file path or a URL.
//
// If none specified, relative references (e.g. "$ref": "folder/schema.yaml#/definitions/...")
// found in the spec are searched from the current working directory.
type FlattenOpts struct {
	Spec           *Spec    // The analyzed spec to work with
	flattenContext *context // Internal context to track flattening activity

	BasePath string // The location of the root document for this spec to resolve relative $ref

	// Flattening options
<<<<<<< HEAD
	Expand          bool // If Expand is true, we skip flattening the spec and expand it instead
	Minimal         bool
	Verbose         bool
	RemoveUnused    bool
	ContinueOnError bool // Continues when facing some issues
=======
	Expand          bool // When true, skip flattening the spec and expand it instead (if Minimal is false)
	Minimal         bool // When true, do not decompose complex structures such as allOf
	Verbose         bool // enable some reporting on possible name conflicts detected
	RemoveUnused    bool // When true, remove unused parameters, responses and definitions after expansion/flattening
	ContinueOnError bool // Continue when spec expansion issues are found
>>>>>>> ce95817f

	/* Extra keys */
	_ struct{} // require keys
}

// ExpandOpts creates a spec.ExpandOptions to configure expanding a specification document.
func (f *FlattenOpts) ExpandOpts(skipSchemas bool) *swspec.ExpandOptions {
	return &swspec.ExpandOptions{RelativeBase: f.BasePath, SkipSchemas: skipSchemas}
}

// Swagger gets the swagger specification for this flatten operation
func (f *FlattenOpts) Swagger() *swspec.Swagger {
	return f.Spec.spec
}

// newRef stores information about refs created during the flattening process
type newRef struct {
	key      string
	newName  string
	path     string
	isOAIGen bool
	resolved bool
	schema   *swspec.Schema
	parents  []string
}

// context stores intermediary results from flatten
type context struct {
	newRefs  map[string]*newRef
	warnings []string
	resolved map[string]string
}

func newContext() *context {
	return &context{
		newRefs:  make(map[string]*newRef, 150),
		warnings: make([]string, 0),
		resolved: make(map[string]string, 50),
	}
}

// Flatten an analyzed spec and produce a self-contained spec bundle.
//
// There is a minimal and a full flattening mode.
//
//
// Minimally flattening a spec means:
//  - Expanding parameters, responses, path items, parameter items and header items (references to schemas are left
//    unscathed)
//  - Importing external (http, file) references so they become internal to the document
//  - Moving every JSON pointer to a $ref to a named definition (i.e. the reworked spec does not contain pointers
//    like "$ref": "#/definitions/myObject/allOfs/1")
//
// A minimally flattened spec thus guarantees the following properties:
//  - all $refs point to a local definition (i.e. '#/definitions/...')
//  - definitions are unique
//
// NOTE: arbitrary JSON pointers (other than $refs to top level definitions) are rewritten as definitions if they
// represent a complex schema or express commonality in the spec.
// Otherwise, they are simply expanded.
// Self-referencing JSON pointers cannot resolve to a type and trigger an error.
//
//
// Minimal flattening is necessary and sufficient for codegen rendering using go-swagger.
//
// Fully flattening a spec means:
//  - Moving every complex inline schema to be a definition with an auto-generated name in a depth-first fashion.
//
// By complex, we mean every JSON object with some properties.
// Arrays, when they do not define a tuple,
// or empty objects with or without additionalProperties, are not considered complex and remain inline.
//
// NOTE: rewritten schemas get a vendor extension x-go-gen-location so we know from which part of the spec definitions
// have been created.
//
// Available flattening options:
//  - Minimal: stops flattening after minimal $ref processing, leaving schema constructs untouched
//  - Expand: expand all $ref's in the document (inoperant if Minimal set to true)
//  - Verbose: croaks about name conflicts detected
//  - RemoveUnused: removes unused parameters, responses and definitions after expansion/flattening
//
// NOTE: expansion removes all $ref save circular $ref, which remain in place
//
// TODO: additional options
//  - ProgagateNameExtensions: ensure that created entries properly follow naming rules when their parent have set a
//    x-go-name extension
//  - LiftAllOfs:
//     - limit the flattening of allOf members when simple objects
//     - merge allOf with validation only
//     - merge allOf with extensions only
//     - ...
//
func Flatten(opts FlattenOpts) error {
	debugLog("FlattenOpts: %#v", opts)
<<<<<<< HEAD
	// Make sure opts.BasePath is an absolute path
	if !filepath.IsAbs(opts.BasePath) {
		cwd, _ := os.Getwd()
		opts.BasePath = filepath.Join(cwd, opts.BasePath)
	}
	// make sure drive letter on windows is normalized to lower case
	u, _ := url.Parse(opts.BasePath)
	opts.BasePath = u.String()

=======
>>>>>>> ce95817f
	opts.flattenContext = newContext()

	// recursively expand responses, parameters, path items and items in simple schemas.
	// This simplifies the spec and leaves $ref only into schema objects.
	expandOpts := opts.ExpandOpts(!opts.Expand)
	expandOpts.ContinueOnError = opts.ContinueOnError
	if err := swspec.ExpandSpec(opts.Swagger(), expandOpts); err != nil {
		return err
	}

	opts.Spec.reload() // re-analyze

	// strip current file from $ref's, so we can recognize them as proper definitions
	// In particular, this works around for issue go-openapi/spec#76: leading absolute file in $ref is stripped
	if err := normalizeRef(&opts); err != nil {
		return err
	}

	if opts.RemoveUnused {
		// optionally removes shared parameters and responses already expanded (now unused)
		// default parameters (i.e. under paths) remain.
		opts.Swagger().Parameters = nil
		opts.Swagger().Responses = nil
	}

	opts.Spec.reload() // re-analyze

	// at this point there are no references left but in schemas

	for imported := false; !imported; {
		// iteratively import remote references until none left.
		// This inlining deals with name conflicts by introducing auto-generated names ("OAIGen")
		var err error
		if imported, err = importExternalReferences(&opts); err != nil {
			debugLog("error in importExternalReferences: %v", err)
			return err
		}
		opts.Spec.reload() // re-analyze
	}

	if !opts.Minimal && !opts.Expand {
		// full flattening: rewrite inline schemas (schemas that aren't simple types or arrays or maps)
		if err := nameInlinedSchemas(&opts); err != nil {
			return err
		}

		opts.Spec.reload() // re-analyze
	}

	// rewrite JSON pointers other than $ref to named definitions
	// and attempt to resolve conflicting names whenever possible.
	if err := stripPointersAndOAIGen(&opts); err != nil {
		return err
	}

	if opts.RemoveUnused {
		// remove unused definitions
		expected := make(map[string]struct{})
		for k := range opts.Swagger().Definitions {
			expected[slashpath.Join(definitionsPath, jsonpointer.Escape(k))] = struct{}{}
		}
		for _, k := range opts.Spec.AllDefinitionReferences() {
			delete(expected, k)
		}
		for k := range expected {
			debugLog("removing unused definition %s", slashpath.Base(k))
			if opts.Verbose {
				log.Printf("info: removing unused definition: %s", slashpath.Base(k))
			}
			delete(opts.Swagger().Definitions, slashpath.Base(k))
		}
		opts.Spec.reload() // re-analyze
	}

	// TODO: simplify known schema patterns to flat objects with properties
	// examples:
	//  - lift simple allOf object,
	//  - empty allOf with validation only or extensions only
	//  - rework allOf arrays
	//  - rework allOf additionalProperties

	if opts.Verbose {
		// issue notifications
		croak(&opts)
	}
	return nil
}

// isAnalyzedAsComplex determines if an analyzed schema is eligible to flattening (i.e. it is "complex").
//
// Complex means the schema is any of:
//  - a simple type (primitive)
//  - an array of something (items are possibly complex ; if this is the case, items will generate a definition)
//  - a map of something (additionalProperties are possibly complex ; if this is the case, additionalProperties will
//    generate a definition)
func isAnalyzedAsComplex(asch *AnalyzedSchema) bool {
	if !asch.IsSimpleSchema && !asch.IsArray && !asch.IsMap {
		return true
	}
	return false
}

// nameInlinedSchemas replaces every complex inline construct by a named definition.
func nameInlinedSchemas(opts *FlattenOpts) error {
	debugLog("nameInlinedSchemas")
	namer := &inlineSchemaNamer{
		Spec:           opts.Swagger(),
		Operations:     opRefsByRef(gatherOperations(opts.Spec, nil)),
		flattenContext: opts.flattenContext,
		opts:           opts,
	}
	depthFirst := sortDepthFirst(opts.Spec.allSchemas)
	for _, key := range depthFirst {
		sch := opts.Spec.allSchemas[key]
		if sch.Schema != nil && sch.Schema.Ref.String() == "" && !sch.TopLevel { // inline schema
			asch, err := Schema(SchemaOpts{Schema: sch.Schema, Root: opts.Swagger(), BasePath: opts.BasePath})
			if err != nil {
				return fmt.Errorf("schema analysis [%s]: %v", key, err)
			}

			if isAnalyzedAsComplex(asch) { // move complex schemas to definitions
				if err := namer.Name(key, sch.Schema, asch); err != nil {
					return err
				}
			}
		}
	}
	return nil
}

var depthGroupOrder = []string{
	"sharedParam", "sharedResponse", "sharedOpParam", "opParam", "codeResponse", "defaultResponse", "definition",
}

func sortDepthFirst(data map[string]SchemaRef) []string {
	// group by category (shared params, op param, statuscode response, default response, definitions)
	// sort groups internally by number of parts in the key and lexical names
	// flatten groups into a single list of keys
	sorted := make([]string, 0, len(data))
	grouped := make(map[string]keys, len(data))
	for k := range data {
		split := keyParts(k)
		var pk string
		if split.IsSharedOperationParam() {
			pk = "sharedOpParam"
		}
		if split.IsOperationParam() {
			pk = "opParam"
		}
		if split.IsStatusCodeResponse() {
			pk = "codeResponse"
		}
		if split.IsDefaultResponse() {
			pk = "defaultResponse"
		}
		if split.IsDefinition() {
			pk = "definition"
		}
		if split.IsSharedParam() {
			pk = "sharedParam"
		}
		if split.IsSharedResponse() {
			pk = "sharedResponse"
		}
		grouped[pk] = append(grouped[pk], key{Segments: len(split), Key: k})
	}

	for _, pk := range depthGroupOrder {
		res := grouped[pk]
		sort.Sort(res)
		for _, v := range res {
			sorted = append(sorted, v.Key)
		}
	}
	return sorted
}

type key struct {
	Segments int
	Key      string
}
type keys []key

func (k keys) Len() int      { return len(k) }
func (k keys) Swap(i, j int) { k[i], k[j] = k[j], k[i] }
func (k keys) Less(i, j int) bool {
	return k[i].Segments > k[j].Segments || (k[i].Segments == k[j].Segments && k[i].Key < k[j].Key)
}

type inlineSchemaNamer struct {
	Spec           *swspec.Swagger
	Operations     map[string]opRef
	flattenContext *context
	opts           *FlattenOpts
}

func opRefsByRef(oprefs map[string]opRef) map[string]opRef {
	result := make(map[string]opRef, len(oprefs))
	for _, v := range oprefs {
		result[v.Ref.String()] = v
	}
	return result
}

func (isn *inlineSchemaNamer) Name(key string, schema *swspec.Schema, aschema *AnalyzedSchema) error {
	debugLog("naming inlined schema at %s", key)

	parts := keyParts(key)
	for _, name := range namesFromKey(parts, aschema, isn.Operations) {
		if name != "" {
			// create unique name
			newName, isOAIGen := uniqifyName(isn.Spec.Definitions, swag.ToJSONName(name))

			// clone schema
			sch, err := cloneSchema(schema)
			if err != nil {
				return err
			}

			// replace values on schema
			if err := rewriteSchemaToRef(isn.Spec, key,
				swspec.MustCreateRef(slashpath.Join(definitionsPath, newName))); err != nil {
				return fmt.Errorf("error while creating definition %q from inline schema: %v", newName, err)
			}

			// rewrite any dependent $ref pointing to this place,
			// when not already pointing to a top-level definition.
			//
			// NOTE: this is important if such referers use arbitrary JSON pointers.
			an := New(isn.Spec)
			for k, v := range an.references.allRefs {
				r, _, erd := deepestRef(isn.opts, v)
				if erd != nil {
					return fmt.Errorf("at %s, %v", k, erd)
				}
				if r.String() == key ||
					r.String() == slashpath.Join(definitionsPath, newName) &&
						slashpath.Dir(v.String()) != definitionsPath {
					debugLog("found a $ref to a rewritten schema: %s points to %s", k, v.String())

					// rewrite $ref to the new target
					if err := updateRef(isn.Spec, k,
						swspec.MustCreateRef(slashpath.Join(definitionsPath, newName))); err != nil {
						return err
					}
				}
			}

			// NOTE: this extension is currently not used by go-swagger (provided for information only)
			sch.AddExtension("x-go-gen-location", genLocation(parts))

			// save cloned schema to definitions
			saveSchema(isn.Spec, newName, sch)

			// keep track of created refs
			if isn.flattenContext != nil {
				debugLog("track created ref: key=%s, newName=%s, isOAIGen=%t", key, newName, isOAIGen)
				resolved := false
				if _, ok := isn.flattenContext.newRefs[key]; ok {
					resolved = isn.flattenContext.newRefs[key].resolved
				}
				isn.flattenContext.newRefs[key] = &newRef{
					key:      key,
					newName:  newName,
					path:     slashpath.Join(definitionsPath, newName),
					isOAIGen: isOAIGen,
					resolved: resolved,
					schema:   sch,
				}
			}
		}
	}
	return nil
}

// genLocation indicates from which section of the specification (models or operations) a definition has been created.
//
// This is reflected in the output spec with a "x-go-gen-location" extension. At the moment, this is is provided
// for information only.
func genLocation(parts splitKey) string {
	if parts.IsOperation() {
		return "operations"
	}
	if parts.IsDefinition() {
		return "models"
	}
	return ""
}

// uniqifyName yields a unique name for a definition
func uniqifyName(definitions swspec.Definitions, name string) (string, bool) {
	isOAIGen := false
	if name == "" {
		name = "oaiGen"
		isOAIGen = true
	}
	if len(definitions) == 0 {
		return name, isOAIGen
	}

	unq := true
	for k := range definitions {
		if strings.EqualFold(k, name) {
			unq = false
			break
		}
	}

	if unq {
		return name, isOAIGen
	}

	name += "OAIGen"
	isOAIGen = true
	var idx int
	unique := name
	_, known := definitions[unique]
	for known {
		idx++
		unique = fmt.Sprintf("%s%d", name, idx)
		_, known = definitions[unique]
	}
	return unique, isOAIGen
}

func namesFromKey(parts splitKey, aschema *AnalyzedSchema, operations map[string]opRef) []string {
	var baseNames [][]string
	var startIndex int
	if parts.IsOperation() {
		// params
		if parts.IsOperationParam() || parts.IsSharedOperationParam() {
			piref := parts.PathItemRef()
			if piref.String() != "" && parts.IsOperationParam() {
				if op, ok := operations[piref.String()]; ok {
					startIndex = 5
					baseNames = append(baseNames, []string{op.ID, "params", "body"})
				}
			} else if parts.IsSharedOperationParam() {
				pref := parts.PathRef()
				for k, v := range operations {
					if strings.HasPrefix(k, pref.String()) {
						startIndex = 4
						baseNames = append(baseNames, []string{v.ID, "params", "body"})
					}
				}
			}
		}
		// responses
		if parts.IsOperationResponse() {
			piref := parts.PathItemRef()
			if piref.String() != "" {
				if op, ok := operations[piref.String()]; ok {
					startIndex = 6
					baseNames = append(baseNames, []string{op.ID, parts.ResponseName(), "body"})
				}
			}
		}
	}

	// definitions
	if parts.IsDefinition() {
		nm := parts.DefinitionName()
		if nm != "" {
			startIndex = 2
			baseNames = append(baseNames, []string{parts.DefinitionName()})
		}
	}

	var result []string
	for _, segments := range baseNames {
		nm := parts.BuildName(segments, startIndex, aschema)
		if nm != "" {
			result = append(result, nm)
		}
	}
	sort.Strings(result)
	return result
}

const (
	paths           = "paths"
	responses       = "responses"
	parameters      = "parameters"
	definitions     = "definitions"
	definitionsPath = "#/definitions"
)

var (
	ignoredKeys  map[string]struct{}
	validMethods map[string]struct{}
)

func init() {
	ignoredKeys = map[string]struct{}{
		"schema":     {},
		"properties": {},
		"not":        {},
		"anyOf":      {},
		"oneOf":      {},
	}

	validMethods = map[string]struct{}{
		"GET":     {},
		"HEAD":    {},
		"OPTIONS": {},
		"PATCH":   {},
		"POST":    {},
		"PUT":     {},
		"DELETE":  {},
	}
}

type splitKey []string

func (s splitKey) IsDefinition() bool {
	return len(s) > 1 && s[0] == definitions
}

func (s splitKey) DefinitionName() string {
	if !s.IsDefinition() {
		return ""
	}
	return s[1]
}

func (s splitKey) isKeyName(i int) bool {
	if i <= 0 {
		return false
	}
	count := 0
	for idx := i - 1; idx > 0; idx-- {
		if s[idx] != "properties" {
			break
		}
		count++
	}

	return count%2 != 0
}

func (s splitKey) BuildName(segments []string, startIndex int, aschema *AnalyzedSchema) string {
	for i, part := range s[startIndex:] {
		if _, ignored := ignoredKeys[part]; !ignored || s.isKeyName(startIndex+i) {
			if part == "items" || part == "additionalItems" {
				if aschema.IsTuple || aschema.IsTupleWithExtra {
					segments = append(segments, "tuple")
				} else {
					segments = append(segments, "items")
				}
				if part == "additionalItems" {
					segments = append(segments, part)
				}
				continue
			}
			segments = append(segments, part)
		}
	}
	return strings.Join(segments, " ")
}

func (s splitKey) IsOperation() bool {
	return len(s) > 1 && s[0] == paths
}

func (s splitKey) IsSharedOperationParam() bool {
	return len(s) > 2 && s[0] == paths && s[2] == parameters
}

func (s splitKey) IsSharedParam() bool {
	return len(s) > 1 && s[0] == parameters
}

func (s splitKey) IsOperationParam() bool {
	return len(s) > 3 && s[0] == paths && s[3] == parameters
}

func (s splitKey) IsOperationResponse() bool {
	return len(s) > 3 && s[0] == paths && s[3] == responses
}

func (s splitKey) IsSharedResponse() bool {
	return len(s) > 1 && s[0] == responses
}

func (s splitKey) IsDefaultResponse() bool {
	return len(s) > 4 && s[0] == paths && s[3] == responses && s[4] == "default"
}

func (s splitKey) IsStatusCodeResponse() bool {
	isInt := func() bool {
		_, err := strconv.Atoi(s[4])
		return err == nil
	}
	return len(s) > 4 && s[0] == paths && s[3] == responses && isInt()
}

func (s splitKey) ResponseName() string {
	if s.IsStatusCodeResponse() {
		code, _ := strconv.Atoi(s[4])
		return http.StatusText(code)
	}
	if s.IsDefaultResponse() {
		return "Default"
	}
	return ""
}

func (s splitKey) PathItemRef() swspec.Ref {
	if len(s) < 3 {
		return swspec.Ref{}
	}
	pth, method := s[1], s[2]
	if _, isValidMethod := validMethods[strings.ToUpper(method)]; !isValidMethod && !strings.HasPrefix(method, "x-") {
		return swspec.Ref{}
	}
	return swspec.MustCreateRef("#" + slashpath.Join("/", paths, jsonpointer.Escape(pth), strings.ToUpper(method)))
}

func (s splitKey) PathRef() swspec.Ref {
	if !s.IsOperation() {
		return swspec.Ref{}
	}
	return swspec.MustCreateRef("#" + slashpath.Join("/", paths, jsonpointer.Escape(s[1])))
}

func keyParts(key string) splitKey {
	var res []string
	for _, part := range strings.Split(key[1:], "/") {
		if part != "" {
			res = append(res, jsonpointer.Unescape(part))
		}
	}
	return res
}

func rewriteSchemaToRef(spec *swspec.Swagger, key string, ref swspec.Ref) error {
	debugLog("rewriting schema to ref for %s with %s", key, ref.String())
	_, value, err := getPointerFromKey(spec, key)
	if err != nil {
		return err
	}

	switch refable := value.(type) {
	case *swspec.Schema:
		return rewriteParentRef(spec, key, ref)

	case swspec.Schema:
		return rewriteParentRef(spec, key, ref)

	case *swspec.SchemaOrArray:
		if refable.Schema != nil {
			refable.Schema = &swspec.Schema{SchemaProps: swspec.SchemaProps{Ref: ref}}
		}

	case *swspec.SchemaOrBool:
		if refable.Schema != nil {
			refable.Schema = &swspec.Schema{SchemaProps: swspec.SchemaProps{Ref: ref}}
		}
	default:
		return fmt.Errorf("no schema with ref found at %s for %T", key, value)
	}

	return nil
}

func rewriteParentRef(spec *swspec.Swagger, key string, ref swspec.Ref) error {
	parent, entry, pvalue, err := getParentFromKey(spec, key)
	if err != nil {
		return err
	}

	debugLog("rewriting holder for %T", pvalue)
	switch container := pvalue.(type) {
	case swspec.Response:
		if err := rewriteParentRef(spec, "#"+parent, ref); err != nil {
			return err
		}

	case *swspec.Response:
		container.Schema = &swspec.Schema{SchemaProps: swspec.SchemaProps{Ref: ref}}

	case *swspec.Responses:
		statusCode, err := strconv.Atoi(entry)
		if err != nil {
			return fmt.Errorf("%s not a number: %v", key[1:], err)
		}
		resp := container.StatusCodeResponses[statusCode]
		resp.Schema = &swspec.Schema{SchemaProps: swspec.SchemaProps{Ref: ref}}
		container.StatusCodeResponses[statusCode] = resp

	case map[string]swspec.Response:
		resp := container[entry]
		resp.Schema = &swspec.Schema{SchemaProps: swspec.SchemaProps{Ref: ref}}
		container[entry] = resp

	case swspec.Parameter:
		if err := rewriteParentRef(spec, "#"+parent, ref); err != nil {
			return err
		}

	case map[string]swspec.Parameter:
		param := container[entry]
		param.Schema = &swspec.Schema{SchemaProps: swspec.SchemaProps{Ref: ref}}
		container[entry] = param

	case []swspec.Parameter:
		idx, err := strconv.Atoi(entry)
		if err != nil {
			return fmt.Errorf("%s not a number: %v", key[1:], err)
		}
		param := container[idx]
		param.Schema = &swspec.Schema{SchemaProps: swspec.SchemaProps{Ref: ref}}
		container[idx] = param

	case swspec.Definitions:
		container[entry] = swspec.Schema{SchemaProps: swspec.SchemaProps{Ref: ref}}

	case map[string]swspec.Schema:
		container[entry] = swspec.Schema{SchemaProps: swspec.SchemaProps{Ref: ref}}

	case []swspec.Schema:
		idx, err := strconv.Atoi(entry)
		if err != nil {
			return fmt.Errorf("%s not a number: %v", key[1:], err)
		}
		container[idx] = swspec.Schema{SchemaProps: swspec.SchemaProps{Ref: ref}}

	case *swspec.SchemaOrArray:
		// NOTE: this is necessarily an array - otherwise, the parent would be *Schema
		idx, err := strconv.Atoi(entry)
		if err != nil {
			return fmt.Errorf("%s not a number: %v", key[1:], err)
		}
		container.Schemas[idx] = swspec.Schema{SchemaProps: swspec.SchemaProps{Ref: ref}}

	case swspec.SchemaProperties:
		container[entry] = swspec.Schema{SchemaProps: swspec.SchemaProps{Ref: ref}}

	// NOTE: can't have case *swspec.SchemaOrBool = parent in this case is *Schema

	default:
		return fmt.Errorf("unhandled parent schema rewrite %s (%T)", key, pvalue)
	}
	return nil
}

func cloneSchema(schema *swspec.Schema) (*swspec.Schema, error) {
	var sch swspec.Schema
	if err := swag.FromDynamicJSON(schema, &sch); err != nil {
		return nil, fmt.Errorf("cannot clone schema: %v", err)
	}
	return &sch, nil
}

// importExternalReferences iteratively digs remote references and imports them into the main schema.
//
// At every iteration, new remotes may be found when digging deeper: they are rebased to the current schema before being imported.
//
// This returns true when no more remote references can be found.
func importExternalReferences(opts *FlattenOpts) (bool, error) {
	debugLog("importExternalReferences")

	groupedRefs := reverseIndexForSchemaRefs(opts)
	sortedRefStr := make([]string, 0, len(groupedRefs))
	if opts.flattenContext == nil {
		opts.flattenContext = newContext()
	}

	// sort $ref resolution to ensure deterministic name conflict resolution
	for refStr := range groupedRefs {
		sortedRefStr = append(sortedRefStr, refStr)
	}
	sort.Strings(sortedRefStr)

	complete := true

	for _, refStr := range sortedRefStr {
		entry := groupedRefs[refStr]
		if entry.Ref.HasFragmentOnly {
			continue
		}
		complete = false
		var isOAIGen bool

		newName := opts.flattenContext.resolved[refStr]
		if newName != "" {
			// rewrite ref with already resolved external ref (useful for cyclical refs):
			// rewrite external refs to local ones
			debugLog("resolving known ref [%s] to %s", refStr, newName)
			for _, key := range entry.Keys {
				if err := updateRef(opts.Swagger(), key,
					swspec.MustCreateRef(slashpath.Join(definitionsPath, newName))); err != nil {
					return false, err
				}
			}
		} else {
			// resolve schemas
			debugLog("resolving schema from remote $ref [%s]", refStr)
			sch, err := swspec.ResolveRefWithBase(opts.Swagger(), &entry.Ref, opts.ExpandOpts(false))
			if err != nil {
				return false, fmt.Errorf("could not resolve schema: %v", err)
			}

			// at this stage only $ref analysis matters
			partialAnalyzer := &Spec{
				references: referenceAnalysis{},
				patterns:   patternAnalysis{},
				enums:      enumAnalysis{},
			}
			partialAnalyzer.reset()
			partialAnalyzer.analyzeSchema("", sch, "/")

			// now rewrite those refs with rebase
			for key, ref := range partialAnalyzer.references.allRefs {
				if err := updateRef(sch, key, swspec.MustCreateRef(rebaseRef(entry.Ref.String(), ref.String()))); err != nil {
					return false, fmt.Errorf("failed to rewrite ref for key %q at %s: %v", key, entry.Ref.String(), err)
				}
			}

			// generate a unique name - isOAIGen means that a naming conflict was resolved by changing the name
			newName, isOAIGen = uniqifyName(opts.Swagger().Definitions, nameFromRef(entry.Ref))
			debugLog("new name for [%s]: %s - with name conflict:%t",
				strings.Join(entry.Keys, ", "), newName, isOAIGen)

			opts.flattenContext.resolved[refStr] = newName

			// rewrite the external refs to local ones
			for _, key := range entry.Keys {
				if err := updateRef(opts.Swagger(), key,
					swspec.MustCreateRef(slashpath.Join(definitionsPath, newName))); err != nil {
					return false, err
				}

				// keep track of created refs
				resolved := false
				if _, ok := opts.flattenContext.newRefs[key]; ok {
					resolved = opts.flattenContext.newRefs[key].resolved
				}
				debugLog("keeping track of ref: %s (%s), resolved: %t", key, newName, resolved)
				opts.flattenContext.newRefs[key] = &newRef{
					key:      key,
					newName:  newName,
					path:     slashpath.Join(definitionsPath, newName),
					isOAIGen: isOAIGen,
					resolved: resolved,
					schema:   sch,
				}
			}

			// add the resolved schema to the definitions
			saveSchema(opts.Swagger(), newName, sch)
		}
	}
	// maintains ref index entries
	for k := range opts.flattenContext.newRefs {
		r := opts.flattenContext.newRefs[k]

		// update tracking with resolved schemas
		if r.schema.Ref.String() != "" {
			ref := swspec.MustCreateRef(r.path)
			sch, err := swspec.ResolveRefWithBase(opts.Swagger(), &ref, opts.ExpandOpts(false))
			if err != nil {
				return false, fmt.Errorf("could not resolve schema: %v", err)
			}
			r.schema = sch
		}
		// update tracking with renamed keys: got a cascade of refs
		if r.path != k {
			renamed := *r
			renamed.key = r.path
			opts.flattenContext.newRefs[renamed.path] = &renamed

			// indirect ref
			r.newName = slashpath.Base(k)
			r.schema = swspec.RefSchema(r.path)
			r.path = k
			r.isOAIGen = strings.Contains(k, "OAIGen")
		}
	}

	return complete, nil
}

type refRevIdx struct {
	Ref  swspec.Ref
	Keys []string
}

// rebaseRef rebase a remote ref relative to a base ref.
//
// NOTE: does not support JSONschema ID for $ref (we assume we are working with swagger specs here).
//
// NOTE(windows):
// * refs are assumed to have been normalized with drive letter lower cased (from go-openapi/spec)
// * "/ in paths may appear as escape sequences
func rebaseRef(baseRef string, ref string) string {
	debugLog("rebasing ref: %s onto %s", ref, baseRef)
	baseRef, _ = url.PathUnescape(baseRef)
	ref, _ = url.PathUnescape(ref)
	if baseRef == "" || baseRef == "." || strings.HasPrefix(baseRef, "#") {
		return ref
	}

	parts := strings.Split(ref, "#")

	baseParts := strings.Split(baseRef, "#")
	baseURL, _ := url.Parse(baseParts[0])
	if strings.HasPrefix(ref, "#") {
		if baseURL.Host == "" {
			return strings.Join([]string{baseParts[0], parts[1]}, "#")
		}
		return strings.Join([]string{baseParts[0], parts[1]}, "#")
	}

	refURL, _ := url.Parse(parts[0])
	if refURL.Host != "" || filepath.IsAbs(parts[0]) {
		// not rebasing an absolute path
		return ref
	}

	// there is a relative path
	var basePath string
	if baseURL.Host != "" {
		// when there is a host, standard URI rules apply (with "/")
		baseURL.Path = slashpath.Dir(baseURL.Path)
		baseURL.Path = slashpath.Join(baseURL.Path, "/"+parts[0])
		return baseURL.String()
	}

	// this is a local relative path
	// basePart[0] and parts[0] are local filesystem directories/files
	basePath = filepath.Dir(baseParts[0])
	relPath := filepath.Join(basePath, string(filepath.Separator)+parts[0])
	if len(parts) > 1 {
		return strings.Join([]string{relPath, parts[1]}, "#")
	}
	return relPath
}

// normalizePath renders absolute path on remote file refs
//
// NOTE(windows):
// * refs are assumed to have been normalized with drive letter lower cased (from go-openapi/spec)
// * "/ in paths may appear as escape sequences
func normalizePath(ref swspec.Ref, opts *FlattenOpts) (normalizedPath string) {
	uri, _ := url.PathUnescape(ref.String())
	if ref.HasFragmentOnly || filepath.IsAbs(uri) {
		normalizedPath = uri
		return
	}

	refURL, _ := url.Parse(uri)
	if refURL.Host != "" {
		normalizedPath = uri
		return
	}

	parts := strings.Split(uri, "#")
	// BasePath, parts[0] are local filesystem directories, guaranteed to be absolute at this stage
	parts[0] = filepath.Join(filepath.Dir(opts.BasePath), parts[0])
	normalizedPath = strings.Join(parts, "#")
	return
}

func reverseIndexForSchemaRefs(opts *FlattenOpts) map[string]refRevIdx {
	collected := make(map[string]refRevIdx)
	for key, schRef := range opts.Spec.references.schemas {
		// normalize paths before sorting,
		// so we get together keys in same external file
		normalizedPath := normalizePath(schRef, opts)
		if entry, ok := collected[normalizedPath]; ok {
			entry.Keys = append(entry.Keys, key)
			collected[normalizedPath] = entry
		} else {
			collected[normalizedPath] = refRevIdx{
				Ref:  schRef,
				Keys: []string{key},
			}
		}
	}
	return collected
}

func nameFromRef(ref swspec.Ref) string {
	u := ref.GetURL()
	if u.Fragment != "" {
		return swag.ToJSONName(slashpath.Base(u.Fragment))
	}
	if u.Path != "" {
		bn := slashpath.Base(u.Path)
		if bn != "" && bn != "/" {
			ext := slashpath.Ext(bn)
			if ext != "" {
				return swag.ToJSONName(bn[:len(bn)-len(ext)])
			}
			return swag.ToJSONName(bn)
		}
	}
	return swag.ToJSONName(strings.ReplaceAll(u.Host, ".", " "))
}

func saveSchema(spec *swspec.Swagger, name string, schema *swspec.Schema) {
	if schema == nil {
		return
	}
	if spec.Definitions == nil {
		spec.Definitions = make(map[string]swspec.Schema, 150)
	}
	spec.Definitions[name] = *schema
}

// getPointerFromKey retrieves the content of the JSON pointer "key"
func getPointerFromKey(spec interface{}, key string) (string, interface{}, error) {
	switch spec.(type) {
	case *swspec.Schema:
	case *swspec.Swagger:
	default:
		panic("unexpected type used in getPointerFromKey")
	}
	if key == "#/" {
		return "", spec, nil
	}
	// unescape chars in key, e.g. "{}" from path params
	pth, _ := internal.PathUnescape(key[1:])
	ptr, err := jsonpointer.New(pth)
	if err != nil {
		return "", nil, err
	}

	value, _, err := ptr.Get(spec)
	if err != nil {
		debugLog("error when getting key: %s with path: %s", key, pth)
		return "", nil, err
	}
	return pth, value, nil
}

// getParentFromKey retrieves the container of the JSON pointer "key"
func getParentFromKey(spec interface{}, key string) (string, string, interface{}, error) {
	switch spec.(type) {
	case *swspec.Schema:
	case *swspec.Swagger:
	default:
		panic("unexpected type used in getPointerFromKey")
	}
	// unescape chars in key, e.g. "{}" from path params
	pth, _ := internal.PathUnescape(key[1:])

	parent, entry := slashpath.Dir(pth), slashpath.Base(pth)
	debugLog("getting schema holder at: %s, with entry: %s", parent, entry)

	pptr, err := jsonpointer.New(parent)
	if err != nil {
		return "", "", nil, err
	}
	pvalue, _, err := pptr.Get(spec)
	if err != nil {
		return "", "", nil, fmt.Errorf("can't get parent for %s: %v", parent, err)
	}
	return parent, entry, pvalue, nil
}

// updateRef replaces a ref by another one
func updateRef(spec interface{}, key string, ref swspec.Ref) error {
	switch spec.(type) {
	case *swspec.Schema:
	case *swspec.Swagger:
	default:
		panic("unexpected type used in getPointerFromKey")
	}
	debugLog("updating ref for %s with %s", key, ref.String())
	pth, value, err := getPointerFromKey(spec, key)
	if err != nil {
		return err
	}

	switch refable := value.(type) {
	case *swspec.Schema:
		refable.Ref = ref
	case *swspec.SchemaOrArray:
		if refable.Schema != nil {
			refable.Schema.Ref = ref
		}
	case *swspec.SchemaOrBool:
		if refable.Schema != nil {
			refable.Schema.Ref = ref
		}
	case swspec.Schema:
		debugLog("rewriting holder for %T", refable)
		_, entry, pvalue, erp := getParentFromKey(spec, key)
		if erp != nil {
			return err
		}
		switch container := pvalue.(type) {
		case swspec.Definitions:
			container[entry] = swspec.Schema{SchemaProps: swspec.SchemaProps{Ref: ref}}

		case map[string]swspec.Schema:
			container[entry] = swspec.Schema{SchemaProps: swspec.SchemaProps{Ref: ref}}

		case []swspec.Schema:
			idx, err := strconv.Atoi(entry)
			if err != nil {
				return fmt.Errorf("%s not a number: %v", pth, err)
			}
			container[idx] = swspec.Schema{SchemaProps: swspec.SchemaProps{Ref: ref}}

		case *swspec.SchemaOrArray:
			// NOTE: this is necessarily an array - otherwise, the parent would be *Schema
			idx, err := strconv.Atoi(entry)
			if err != nil {
				return fmt.Errorf("%s not a number: %v", pth, err)
			}
			container.Schemas[idx] = swspec.Schema{SchemaProps: swspec.SchemaProps{Ref: ref}}

		case swspec.SchemaProperties:
			container[entry] = swspec.Schema{SchemaProps: swspec.SchemaProps{Ref: ref}}

		// NOTE: can't have case *swspec.SchemaOrBool = parent in this case is *Schema

		default:
			return fmt.Errorf("unhandled container type at %s: %T", key, value)
		}

	default:
		return fmt.Errorf("no schema with ref found at %s for %T", key, value)
	}

	return nil
}

// updateRefWithSchema replaces a ref with a schema (i.e. re-inline schema)
func updateRefWithSchema(spec *swspec.Swagger, key string, sch *swspec.Schema) error {
	debugLog("updating ref for %s with schema", key)
	pth, value, err := getPointerFromKey(spec, key)
	if err != nil {
		return err
	}

	switch refable := value.(type) {
	case *swspec.Schema:
		*refable = *sch
	case swspec.Schema:
		_, entry, pvalue, erp := getParentFromKey(spec, key)
		if erp != nil {
			return err
		}
		switch container := pvalue.(type) {
		case swspec.Definitions:
			container[entry] = *sch

		case map[string]swspec.Schema:
			container[entry] = *sch

		case []swspec.Schema:
			idx, err := strconv.Atoi(entry)
			if err != nil {
				return fmt.Errorf("%s not a number: %v", pth, err)
			}
			container[idx] = *sch

		case *swspec.SchemaOrArray:
			// NOTE: this is necessarily an array - otherwise, the parent would be *Schema
			idx, err := strconv.Atoi(entry)
			if err != nil {
				return fmt.Errorf("%s not a number: %v", pth, err)
			}
			container.Schemas[idx] = *sch

		case swspec.SchemaProperties:
			container[entry] = *sch

		// NOTE: can't have case *swspec.SchemaOrBool = parent in this case is *Schema

		default:
			return fmt.Errorf("unhandled type for parent of [%s]: %T", key, value)
		}
	case *swspec.SchemaOrArray:
		*refable.Schema = *sch
	// NOTE: can't have case *swspec.SchemaOrBool = parent in this case is *Schema
	case *swspec.SchemaOrBool:
		*refable.Schema = *sch
	default:
		return fmt.Errorf("no schema with ref found at %s for %T", key, value)
	}

	return nil
}

func containsString(names []string, name string) bool {
	for _, nm := range names {
		if nm == name {
			return true
		}
	}
	return false
}

type opRef struct {
	Method string
	Path   string
	Key    string
	ID     string
	Op     *swspec.Operation
	Ref    swspec.Ref
}

type opRefs []opRef

func (o opRefs) Len() int           { return len(o) }
func (o opRefs) Swap(i, j int)      { o[i], o[j] = o[j], o[i] }
func (o opRefs) Less(i, j int) bool { return o[i].Key < o[j].Key }

func gatherOperations(specDoc *Spec, operationIDs []string) map[string]opRef {
	var oprefs opRefs

	for method, pathItem := range specDoc.Operations() {
		for pth, operation := range pathItem {
			vv := *operation
			oprefs = append(oprefs, opRef{
				Key:    swag.ToGoName(strings.ToLower(method) + " " + pth),
				Method: method,
				Path:   pth,
				ID:     vv.ID,
				Op:     &vv,
				Ref:    swspec.MustCreateRef("#" + slashpath.Join("/paths", jsonpointer.Escape(pth), method)),
			})
		}
	}

	sort.Sort(oprefs)

	operations := make(map[string]opRef)
	for _, opr := range oprefs {
		nm := opr.ID
		if nm == "" {
			nm = opr.Key
		}

		oo, found := operations[nm]
		if found && oo.Method != opr.Method && oo.Path != opr.Path {
			nm = opr.Key
		}
		if len(operationIDs) == 0 || containsString(operationIDs, opr.ID) || containsString(operationIDs, nm) {
			opr.ID = nm
			opr.Op.ID = nm
			operations[nm] = opr
		}
	}
	return operations
}

// stripPointersAndOAIGen removes anonymous JSON pointers from spec and chain with name conflicts handler.
// This loops until the spec has no such pointer and all name conflicts have been reduced as much as possible.
func stripPointersAndOAIGen(opts *FlattenOpts) error {
	// name all JSON pointers to anonymous documents
	if err := namePointers(opts); err != nil {
		return err
	}

	// remove unnecessary OAIGen ref (created when flattening external refs creates name conflicts)
	hasIntroducedPointerOrInline, ers := stripOAIGen(opts)
	if ers != nil {
		return ers
	}

	// iterate as pointer or OAIGen resolution may introduce inline schemas or pointers
	for hasIntroducedPointerOrInline {
		if !opts.Minimal {
			opts.Spec.reload() // re-analyze
			if err := nameInlinedSchemas(opts); err != nil {
				return err
			}
		}

		if err := namePointers(opts); err != nil {
			return err
		}

		// restrip and re-analyze
		if hasIntroducedPointerOrInline, ers = stripOAIGen(opts); ers != nil {
			return ers
		}
	}
	return nil
}

func updateRefParents(opts *FlattenOpts, r *newRef) {
	if !r.isOAIGen || r.resolved { // bail on already resolved entries (avoid looping)
		return
	}
	for k, v := range opts.Spec.references.allRefs {
		if r.path != v.String() {
			continue
		}
		found := false
		for _, p := range r.parents {
			if p == k {
				found = true
				break
			}
		}
		if !found {
			r.parents = append(r.parents, k)
		}
	}
}

// topMostRefs is able to sort refs by hierarchical then lexicographic order,
// yielding refs ordered breadth-first.
type topmostRefs []string

func (k topmostRefs) Len() int      { return len(k) }
func (k topmostRefs) Swap(i, j int) { k[i], k[j] = k[j], k[i] }
func (k topmostRefs) Less(i, j int) bool {
	li, lj := len(strings.Split(k[i], "/")), len(strings.Split(k[j], "/"))
	if li == lj {
		return k[i] < k[j]
	}
	return li < lj
}

func topmostFirst(refs []string) []string {
	res := topmostRefs(refs)
	sort.Sort(res)
	return res
}

// stripOAIGen strips the spec from unnecessary OAIGen constructs, initially created to dedupe flattened definitions.
//
// A dedupe is deemed unnecessary whenever:
//  - the only conflict is with its (single) parent: OAIGen is merged into its parent (reinlining)
//  - there is a conflict with multiple parents: merge OAIGen in first parent, the rewrite other parents to point to
//    the first parent.
//
// This function returns true whenever it re-inlined a complex schema, so the caller may chose to iterate
// pointer and name resolution again.
func stripOAIGen(opts *FlattenOpts) (bool, error) {
	debugLog("stripOAIGen")
	replacedWithComplex := false

	// figure out referers of OAIGen definitions (doing it before the ref start mutating)
	for _, r := range opts.flattenContext.newRefs {
		updateRefParents(opts, r)
	}
	for k := range opts.flattenContext.newRefs {
		r := opts.flattenContext.newRefs[k]
		debugLog("newRefs[%s]: isOAIGen: %t, resolved: %t, name: %s, path:%s, #parents: %d, parents: %v,  ref: %s",
			k, r.isOAIGen, r.resolved, r.newName, r.path, len(r.parents), r.parents, r.schema.Ref.String())
		if r.isOAIGen && len(r.parents) >= 1 {
			pr := topmostFirst(r.parents)

			// rewrite first parent schema in hierarchical then lexicographical order
			debugLog("rewrite first parent %s with schema", pr[0])
			if err := updateRefWithSchema(opts.Swagger(), pr[0], r.schema); err != nil {
				return false, err
			}
			if pa, ok := opts.flattenContext.newRefs[pr[0]]; ok && pa.isOAIGen {
				// update parent in ref index entry
				debugLog("update parent entry: %s", pr[0])
				pa.schema = r.schema
				pa.resolved = false
				replacedWithComplex = true
			}

			// rewrite other parents to point to first parent
			if len(pr) > 1 {
				for _, p := range pr[1:] {
					replacingRef := swspec.MustCreateRef(pr[0])

					// set complex when replacing ref is an anonymous jsonpointer: further processing may be required
					replacedWithComplex = replacedWithComplex ||
						slashpath.Dir(replacingRef.String()) != definitionsPath
					debugLog("rewrite parent with ref: %s", replacingRef.String())

					// NOTE: it is possible at this stage to introduce json pointers (to non-definitions places).
					// Those are stripped later on.
					if err := updateRef(opts.Swagger(), p, replacingRef); err != nil {
						return false, err
					}

					if pa, ok := opts.flattenContext.newRefs[p]; ok && pa.isOAIGen {
						// update parent in ref index
						debugLog("update parent entry: %s", p)
						pa.schema = r.schema
						pa.resolved = false
						replacedWithComplex = true
					}
				}
			}

			// remove OAIGen definition
			debugLog("removing definition %s", slashpath.Base(r.path))
			delete(opts.Swagger().Definitions, slashpath.Base(r.path))

			// propagate changes in ref index for keys which have this one as a parent
			for kk, value := range opts.flattenContext.newRefs {
				if kk == k || !value.isOAIGen || value.resolved {
					continue
				}
				found := false
				newParents := make([]string, 0, len(value.parents))
				for _, parent := range value.parents {
					switch {
					case parent == r.path:
						found = true
						parent = pr[0]
					case strings.HasPrefix(parent, r.path+"/"):
						found = true
						parent = slashpath.Join(pr[0], strings.TrimPrefix(parent, r.path))
					}
					newParents = append(newParents, parent)
				}
				if found {
					value.parents = newParents
				}
			}

			// mark naming conflict as resolved
			debugLog("marking naming conflict resolved for key: %s", r.key)
			opts.flattenContext.newRefs[r.key].isOAIGen = false
			opts.flattenContext.newRefs[r.key].resolved = true

			// determine if the previous substitution did inline a complex schema
			if r.schema != nil && r.schema.Ref.String() == "" { // inline schema
				asch, err := Schema(SchemaOpts{Schema: r.schema, Root: opts.Swagger(), BasePath: opts.BasePath})
				if err != nil {
					return false, err
				}
				debugLog("re-inlined schema: parent: %s, %t", pr[0], isAnalyzedAsComplex(asch))
				replacedWithComplex = replacedWithComplex ||
					!(slashpath.Dir(pr[0]) == definitionsPath) && isAnalyzedAsComplex(asch)
			}
		}
	}

	debugLog("replacedWithComplex: %t", replacedWithComplex)
	opts.Spec.reload() // re-analyze
	return replacedWithComplex, nil
}

// croak logs notifications and warnings about valid, but possibly unwanted constructs resulting
// from flattening a spec
func croak(opts *FlattenOpts) {
	reported := make(map[string]bool, len(opts.flattenContext.newRefs))
	for _, v := range opts.Spec.references.allRefs {
		// warns about duplicate handling
		for _, r := range opts.flattenContext.newRefs {
			if r.isOAIGen && r.path == v.String() {
				reported[r.newName] = true
			}
		}
	}
	for k := range reported {
		log.Printf("warning: duplicate flattened definition name resolved as %s", k)
	}
	// warns about possible type mismatches
	uniqueMsg := make(map[string]bool)
	for _, msg := range opts.flattenContext.warnings {
		if _, ok := uniqueMsg[msg]; ok {
			continue
		}
		log.Printf("warning: %s", msg)
		uniqueMsg[msg] = true
	}
}

// namePointers replaces all JSON pointers to anonymous documents by a $ref to a new named definitions.
//
// This is carried on depth-first. Pointers to $refs which are top level definitions are replaced by the $ref itself.
// Pointers to simple types are expanded, unless they express commonality (i.e. several such $ref are used).
func namePointers(opts *FlattenOpts) error {
	debugLog("name pointers")
	refsToReplace := make(map[string]SchemaRef, len(opts.Spec.references.schemas))
	for k, ref := range opts.Spec.references.allRefs {
		if slashpath.Dir(ref.String()) == definitionsPath {
			// this a ref to a top-level definition: ok
			continue
		}
		replacingRef, sch, erd := deepestRef(opts, ref)
		if erd != nil {
			return fmt.Errorf("at %s, %v", k, erd)
		}
		debugLog("planning pointer to replace at %s: %s, resolved to: %s", k, ref.String(), replacingRef.String())
		refsToReplace[k] = SchemaRef{
			Name:     k,            // caller
			Ref:      replacingRef, // callee
			Schema:   sch,
			TopLevel: slashpath.Dir(replacingRef.String()) == definitionsPath,
		}
	}
	depthFirst := sortDepthFirst(refsToReplace)
	namer := &inlineSchemaNamer{
		Spec:           opts.Swagger(),
		Operations:     opRefsByRef(gatherOperations(opts.Spec, nil)),
		flattenContext: opts.flattenContext,
		opts:           opts,
	}

	for _, key := range depthFirst {
		v := refsToReplace[key]
		// update current replacement, which may have been updated by previous changes of deeper elements
		replacingRef, sch, erd := deepestRef(opts, v.Ref)
		if erd != nil {
			return fmt.Errorf("at %s, %v", key, erd)
		}
		v.Ref = replacingRef
		v.Schema = sch
		v.TopLevel = slashpath.Dir(replacingRef.String()) == definitionsPath
		debugLog("replacing pointer at %s: resolved to: %s", key, v.Ref.String())

		if v.TopLevel {
			debugLog("replace pointer %s by canonical definition: %s", key, v.Ref.String())
			// if the schema is a $ref to a top level definition, just rewrite the pointer to this $ref
			if err := updateRef(opts.Swagger(), key, v.Ref); err != nil {
				return err
			}
		} else {
			// this is a JSON pointer to an anonymous document (internal or external):
			// create a definition for this schema when:
			// - it is a complex schema
			// - or it is pointed by more than one $ref (i.e. expresses commonality)
			// otherwise, expand the pointer (single reference to a simple type)
			//
			// The named definition for this follows the target's key, not the caller's
			debugLog("namePointers at %s for %s", key, v.Ref.String())

			// qualify the expanded schema
			/*
				if key == "#/paths/~1some~1where~1{id}/get/parameters/1/items" {
					// DEBUG
					//func getPointerFromKey(spec interface{}, key string) (string, interface{}, error) {
					k, res, err := getPointerFromKey(namer.Spec, key)
					debugLog("k = %s, res=%#v, err=%v", k, res, err)
				}
			*/
			asch, ers := Schema(SchemaOpts{Schema: v.Schema, Root: opts.Swagger(), BasePath: opts.BasePath})
			if ers != nil {
				return fmt.Errorf("schema analysis [%s]: %v", key, ers)
			}
			callers := make([]string, 0, 64)

			debugLog("looking for callers")
			an := New(opts.Swagger())
			for k, w := range an.references.allRefs {
				r, _, erd := deepestRef(opts, w)
				if erd != nil {
					return fmt.Errorf("at %s, %v", key, erd)
				}
				if r.String() == v.Ref.String() {
					callers = append(callers, k)
				}
			}
			debugLog("callers for %s: %d", v.Ref.String(), len(callers))
			if len(callers) == 0 {
				// has already been updated and resolved
				continue
			}

			parts := keyParts(v.Ref.String())
			debugLog("number of callers for %s: %d", v.Ref.String(), len(callers))
			// identifying edge case when the namer did nothing because we point to a non-schema object
			// no definition is created and we expand the $ref for all callers
			if (!asch.IsSimpleSchema || len(callers) > 1) && !parts.IsSharedParam() && !parts.IsSharedResponse() {
				debugLog("replace JSON pointer at [%s] by definition: %s", key, v.Ref.String())
				if err := namer.Name(v.Ref.String(), v.Schema, asch); err != nil {
					return err
				}

				// regular case: we named the $ref as a definition, and we move all callers to this new $ref
				for _, caller := range callers {
					if caller != key {
						// move $ref for next to resolve
						debugLog("identified caller of %s at [%s]", v.Ref.String(), caller)
						c := refsToReplace[caller]
						c.Ref = v.Ref
						refsToReplace[caller] = c
					}
				}
			} else {
				debugLog("expand JSON pointer for key=%s", key)
				if err := updateRefWithSchema(opts.Swagger(), key, v.Schema); err != nil {
					return err
				}
				// NOTE: there is no other caller to update
			}
		}
	}
	opts.Spec.reload() // re-analyze
	return nil
}

// deepestRef finds the first definition ref, from a cascade of nested refs which are not definitions.
//  - if no definition is found, returns the deepest ref.
//  - pointers to external files are expanded
//
// NOTE: all external $ref's are assumed to be already expanded at this stage.
func deepestRef(opts *FlattenOpts, ref swspec.Ref) (swspec.Ref, *swspec.Schema, error) {
	if !ref.HasFragmentOnly {
		// we found an external $ref, which is odd
		// does nothing on external $refs
		return ref, nil, nil
	}
	currentRef := ref
	visited := make(map[string]bool, 64)
DOWNREF:
	for currentRef.String() != "" {
		if slashpath.Dir(currentRef.String()) == definitionsPath {
			// this is a top-level definition: stop here and return this ref
			return currentRef, nil, nil
		}
		if _, beenThere := visited[currentRef.String()]; beenThere {
			return swspec.Ref{}, nil,
				fmt.Errorf("cannot resolve cyclic chain of pointers under %s", currentRef.String())
		}
		visited[currentRef.String()] = true
		value, _, err := currentRef.GetPointer().Get(opts.Swagger())
		if err != nil {
			return swspec.Ref{}, nil, err
		}
		switch refable := value.(type) {
		case *swspec.Schema:
			if refable.Ref.String() == "" {
				break DOWNREF
			}
			currentRef = refable.Ref

		case swspec.Schema:
			if refable.Ref.String() == "" {
				break DOWNREF
			}
			currentRef = refable.Ref

		case *swspec.SchemaOrArray:
			if refable.Schema == nil || refable.Schema != nil && refable.Schema.Ref.String() == "" {
				break DOWNREF
			}
			currentRef = refable.Schema.Ref

		case *swspec.SchemaOrBool:
			if refable.Schema == nil || refable.Schema != nil && refable.Schema.Ref.String() == "" {
				break DOWNREF
			}
			currentRef = refable.Schema.Ref

		case swspec.Response:
			// a pointer points to a schema initially marshalled in responses section...
			// Attempt to convert this to a schema. If this fails, the spec is invalid
			asJSON, _ := refable.MarshalJSON()
			var asSchema swspec.Schema
			err := asSchema.UnmarshalJSON(asJSON)
			if err != nil {
				return swspec.Ref{}, nil,
					fmt.Errorf("invalid type for resolved JSON pointer %s. Expected a schema a, got: %T",
						currentRef.String(), value)

			}
			opts.flattenContext.warnings = append(opts.flattenContext.warnings,
				fmt.Sprintf("found $ref %q (response) interpreted as schema", currentRef.String()))

			if asSchema.Ref.String() == "" {
				break DOWNREF
			}
			currentRef = asSchema.Ref

		case swspec.Parameter:
			// a pointer points to a schema initially marshalled in parameters section...
			// Attempt to convert this to a schema. If this fails, the spec is invalid
			asJSON, _ := refable.MarshalJSON()
			var asSchema swspec.Schema
			err := asSchema.UnmarshalJSON(asJSON)
			if err != nil {
				return swspec.Ref{}, nil,
					fmt.Errorf("invalid type for resolved JSON pointer %s. Expected a schema a, got: %T",
						currentRef.String(), value)

			}
			opts.flattenContext.warnings = append(opts.flattenContext.warnings,
				fmt.Sprintf("found $ref %q (parameter) interpreted as schema", currentRef.String()))

			if asSchema.Ref.String() == "" {
				break DOWNREF
			}
			currentRef = asSchema.Ref

		default:
			return swspec.Ref{}, nil,
				fmt.Errorf("unhandled type to resolve JSON pointer %s. Expected a Schema, got: %T",
					currentRef.String(), value)

		}
	}
	// assess what schema we're ending with
	sch, erv := swspec.ResolveRefWithBase(opts.Swagger(), &currentRef, opts.ExpandOpts(false))
	if erv != nil {
		return swspec.Ref{}, nil, erv
	}
	if sch == nil {
		return swspec.Ref{}, nil, fmt.Errorf("no schema found at %s", currentRef.String())
	}
	return currentRef, sch, nil
}

// normalizeRef strips the current file from any $ref. This works around issue go-openapi/spec#76:
// leading absolute file in $ref is stripped
func normalizeRef(opts *FlattenOpts) error {
	debugLog("normalizeRef")
	altered := false
	for k, w := range opts.Spec.references.allRefs {
		if !strings.HasPrefix(w.String(), opts.BasePath+definitionsPath) { // may be a mix of / and \, depending on OS
			continue
		}
		altered = true
		// strip base path from definition
		debugLog("stripping absolute path for: %s", w.String())
		if err := updateRef(opts.Swagger(), k,
			swspec.MustCreateRef(slashpath.Join(definitionsPath, slashpath.Base(w.String())))); err != nil {
			return err
		}
	}
	if altered {
		opts.Spec.reload() // re-analyze
	}
	return nil
}<|MERGE_RESOLUTION|>--- conflicted
+++ resolved
@@ -47,19 +47,11 @@
 	BasePath string // The location of the root document for this spec to resolve relative $ref
 
 	// Flattening options
-<<<<<<< HEAD
-	Expand          bool // If Expand is true, we skip flattening the spec and expand it instead
-	Minimal         bool
-	Verbose         bool
-	RemoveUnused    bool
-	ContinueOnError bool // Continues when facing some issues
-=======
 	Expand          bool // When true, skip flattening the spec and expand it instead (if Minimal is false)
 	Minimal         bool // When true, do not decompose complex structures such as allOf
 	Verbose         bool // enable some reporting on possible name conflicts detected
 	RemoveUnused    bool // When true, remove unused parameters, responses and definitions after expansion/flattening
 	ContinueOnError bool // Continue when spec expansion issues are found
->>>>>>> ce95817f
 
 	/* Extra keys */
 	_ struct{} // require keys
@@ -154,18 +146,6 @@
 //
 func Flatten(opts FlattenOpts) error {
 	debugLog("FlattenOpts: %#v", opts)
-<<<<<<< HEAD
-	// Make sure opts.BasePath is an absolute path
-	if !filepath.IsAbs(opts.BasePath) {
-		cwd, _ := os.Getwd()
-		opts.BasePath = filepath.Join(cwd, opts.BasePath)
-	}
-	// make sure drive letter on windows is normalized to lower case
-	u, _ := url.Parse(opts.BasePath)
-	opts.BasePath = u.String()
-
-=======
->>>>>>> ce95817f
 	opts.flattenContext = newContext()
 
 	// recursively expand responses, parameters, path items and items in simple schemas.
