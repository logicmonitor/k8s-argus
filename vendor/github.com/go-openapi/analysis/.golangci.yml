--- conflicted
+++ resolved
@@ -29,9 +29,6 @@
     - gocognit
     - whitespace
     - wsl
-<<<<<<< HEAD
-    - funlen
-=======
     - funlen
     - testpackage
     - wrapcheck
@@ -49,5 +46,4 @@
     - tparallel
     - thelper
     - ifshort
-    - forbidigo
->>>>>>> ce95817f
+    - forbidigo