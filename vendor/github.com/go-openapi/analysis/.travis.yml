--- conflicted
+++ resolved
@@ -1,16 +1,11 @@
 after_success:
 - bash <(curl -s https://codecov.io/bash)
 go:
-<<<<<<< HEAD
-- 1.13.x
-- 1.14.x
-=======
 - 1.14.x
 - 1.x
 arch:
   - amd64
   - ppc64le
->>>>>>> ce95817f
 install:
 - go get -u gotest.tools/gotestsum
 language: go
