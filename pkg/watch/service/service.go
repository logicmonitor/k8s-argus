--- conflicted
+++ resolved
@@ -169,12 +169,8 @@
 }
 
 // GetServicesMap implements the getting services map info from k8s
-<<<<<<< HEAD
-func GetServicesMap(lctx *lmctx.LMContext, k8sClient *kubernetes.Clientset, namespace string) (map[string]string, error) {
+func GetServicesMap(lctx *lmctx.LMContext, k8sClient kubernetes.Interface, namespace string) (map[string]string, error) {
 	log := lmlog.Logger(lctx)
-=======
-func GetServicesMap(k8sClient kubernetes.Interface, namespace string) (map[string]string, error) {
->>>>>>> 0cac79eb
 	servicesMap := make(map[string]string)
 	serviceList, err := k8sClient.CoreV1().Services(namespace).List(metav1.ListOptions{})
 	if err != nil || serviceList == nil {
