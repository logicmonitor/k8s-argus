--- conflicted
+++ resolved
@@ -134,7 +134,6 @@
 		return
 	}
 	log.Infof("Added service %q", *serv.DisplayName)
-<<<<<<< HEAD
 }
 
 func (w *Watcher) serviceUpdateFilter(old, new *v1.Service) types.UpdateFilter {
@@ -143,16 +142,6 @@
 	}
 }
 
-=======
-}
-
-func (w *Watcher) serviceUpdateFilter(old, new *v1.Service) types.UpdateFilter {
-	return func() bool {
-		return old.Spec.ClusterIP != new.Spec.ClusterIP
-	}
-}
-
->>>>>>> c8a76772
 // nolint: dupl
 func (w *Watcher) update(lctx *lmctx.LMContext, old, new *v1.Service) {
 	log := lmlog.Logger(lctx)
@@ -169,14 +158,8 @@
 // nolint: dupl
 func (w *Watcher) move(lctx *lmctx.LMContext, service *v1.Service) {
 	log := lmlog.Logger(lctx)
-<<<<<<< HEAD
-	if _, err := w.UpdateAndReplaceFieldByDisplayName(lctx, w.Resource(), w.getDesiredDisplayName(service),
-		fmtServiceDisplayName(service, w.Config().ClusterName), constants.CustomPropertiesFieldName,
-		w.args(service, constants.ServiceDeletedCategory)...); err != nil {
-=======
 	if _, err := w.MoveToDeletedGroup(lctx, w.Resource(), w.getDesiredDisplayName(service),
 		fmtServiceDisplayName(service, w.Config().ClusterName), service.DeletionTimestamp, w.args(service, constants.ServiceDeletedCategory)...); err != nil {
->>>>>>> c8a76772
 		log.Errorf("Failed to move service %q: %v", w.getDesiredDisplayName(service), err)
 		return
 	}
@@ -184,14 +167,11 @@
 }
 
 func (w *Watcher) args(service *v1.Service, category string) []types.DeviceOption {
-<<<<<<< HEAD
-=======
 	clusterIP := service.Spec.ClusterIP
 	// headless services set clusterip to None: https://kubernetes.io/docs/concepts/services-networking/service/#headless-services
 	if service.Spec.ClusterIP == "None" {
 		clusterIP = fmt.Sprintf("%s-svc-%s", service.Name, service.Namespace)
 	}
->>>>>>> c8a76772
 	return []types.DeviceOption{
 		w.Name(clusterIP),
 		w.ResourceLabels(service.Labels),
