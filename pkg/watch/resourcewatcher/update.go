--- conflicted
+++ resolved
@@ -123,12 +123,7 @@
 }
 
 // UpsertBasedOnCache upsert
-<<<<<<< HEAD
-// nolint: cyclop
-func UpsertBasedOnCache(
-=======
 func UpsertBasedOnCache( //nolint:cyclop
->>>>>>> b5ed721c
 	resourceCache types.ResourceCache,
 	configurer types.WatcherConfigurer,
 	actions types.Actions,
@@ -180,19 +175,11 @@
 		if err != nil {
 			switch {
 			case errors.Is(err, aerrors.ErrNoChangeInUpdateOptions):
-<<<<<<< HEAD
-				log.Warnf("%s", err)
-			case errors.Is(err, aerrors.ErrPodSucceeded):
-				log.Warnf("update: pod having succeeded status will not be considered for monitoring: %s", err)
-			default:
-				log.Errorf("%s", err)
-=======
 				log.Warnf("update: no change in update options: %s", err)
 			case errors.Is(err, aerrors.ErrPodSucceeded):
 				log.Warnf("update: pod having succeeded status will not be considered for monitoring: %s", err)
 			default:
 				log.Errorf("update: failed to get additional options: %s", err)
->>>>>>> b5ed721c
 			}
 
 			return
