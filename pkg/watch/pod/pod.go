// Package pod provides the logic for mapping a Kubernetes Pod to a
// LogicMonitor w.
package pod

import (
	"strconv"

	"github.com/logicmonitor/k8s-argus/pkg/constants"
	"github.com/logicmonitor/k8s-argus/pkg/lmctx"
	lmlog "github.com/logicmonitor/k8s-argus/pkg/log"
	"github.com/logicmonitor/k8s-argus/pkg/types"
	"github.com/sirupsen/logrus"
	v1 "k8s.io/api/core/v1"
	metav1 "k8s.io/apimachinery/pkg/apis/meta/v1"
	"k8s.io/apimachinery/pkg/runtime"
	"k8s.io/client-go/kubernetes"
)

const (
	resource = "pods"
)

// Watcher represents a watcher type that watches pods.
type Watcher struct {
	types.DeviceManager
	*types.WConfig
}

// APIVersion is a function that implements the Watcher interface.
func (w *Watcher) APIVersion() string {
	return constants.K8sAPIVersionV1
}

// Enabled is a function that check the resource can watch.
func (w *Watcher) Enabled() bool {
	return true
}

// Resource is a function that implements the Watcher interface.
func (w *Watcher) Resource() string {
	return resource
}

// ObjType is a function that implements the Watcher interface.
func (w *Watcher) ObjType() runtime.Object {
	return &v1.Pod{}
}

// AddFunc is a function that implements the Watcher interface.
func (w *Watcher) AddFunc() func(obj interface{}) {
	return func(obj interface{}) {
		pod := obj.(*v1.Pod)
		lctx := lmlog.NewLMContextWith(logrus.WithFields(logrus.Fields{"device_id": resource + "-" + pod.Name}))
		log := lmlog.Logger(lctx)
		log.Debugf("Handling add pod event: %s", pod.Name)

		// Require an IP address.
		if pod.Status.PodIP == "" {
			return
		}
		w.add(lctx, pod)
	}
}

// UpdateFunc is a function that implements the Watcher interface.
func (w *Watcher) UpdateFunc() func(oldObj, newObj interface{}) {
	return func(oldObj, newObj interface{}) {
		old := oldObj.(*v1.Pod)
		new := newObj.(*v1.Pod)

		lctx := lmlog.NewLMContextWith(logrus.WithFields(logrus.Fields{"device_id": resource + "-" + old.Name}))
		log := lmlog.Logger(lctx)
		log.Debugf("Handling update pod event: %s", old.Name)

		// If the old pod does not have an IP, then there is no way we could
		// have added it to LogicMonitor. Therefore, it must be a new w.
		if old.Status.PodIP == "" && new.Status.PodIP != "" {
			w.add(lctx, new)
			return
		}

		if new.Status.Phase == v1.PodSucceeded {
			if err := w.DeleteByDisplayName(lctx, w.Resource(), old.Name); err != nil {
				log.Errorf("Failed to delete pod: %v", err)
				return
			}
			log.Infof("Deleted pod %s", old.Name)
			return
		}

		// if old.Status.PodIP != new.Status.PodIP {
		w.update(lctx, old, new)
		// }
	}
}

// DeleteFunc is a function that implements the Watcher interface.
// nolint: dupl
func (w *Watcher) DeleteFunc() func(obj interface{}) {
	return func(obj interface{}) {
		pod := obj.(*v1.Pod)
		lctx := lmlog.NewLMContextWith(logrus.WithFields(logrus.Fields{"device_id": resource + "-" + pod.Name}))
		log := lmlog.Logger(lctx)

		log.Debugf("Handling delete pod event: %s", pod.Name)

		// Delete the pod.
		if w.Config().DeleteDevices {
			if err := w.DeleteByDisplayName(lctx, w.Resource(), pod.Name); err != nil {
				log.Errorf("Failed to delete pod: %v", err)
				return
			}
			log.Infof("Deleted pod %s", pod.Name)
			return
		}

		// Move the pod.
		w.move(lctx, pod)
	}
}

// nolint: dupl
<<<<<<< HEAD
func (w *Watcher) add(lctx *lmctx.LMContext, pod *v1.Pod) {
	log := lmlog.Logger(lctx)
	if _, err := w.Add(lctx, w.Resource(),
=======

func (w *Watcher) add(lctx *lmctx.LMContext, pod *v1.Pod) {
	log := lmlog.Logger(lctx)

	p, err := w.Add(lctx, w.Resource(), pod.Labels,
>>>>>>> 641f1421
		w.args(pod, constants.PodCategory)...,
	)
	if err != nil {
		log.Errorf("Failed to add pod %q: %v", pod.Name, err)
		return
	}

	if p == nil {
		log.Infof("pod %q is not added as it is mentioned for filtering.", pod.Name)
	}
	log.Infof("Added pod %q", pod.Name)
}

func (w *Watcher) podUpdateFilter(old, new *v1.Pod) types.UpdateFilter {
	return func() bool {
		return old.Status.PodIP != new.Status.PodIP
	}
}

func (w *Watcher) update(lctx *lmctx.LMContext, old, new *v1.Pod) {
	log := lmlog.Logger(lctx)
	if _, err := w.UpdateAndReplaceByDisplayName(lctx, "pods",
<<<<<<< HEAD
		old.Name, w.podUpdateFilter(old, new),
=======
		old.Name, w.podUpdateFilter(old, new), new.Labels,
>>>>>>> 641f1421
		w.args(new, constants.PodCategory)...,
	); err != nil {
		log.Errorf("Failed to update pod %q: %v", new.Name, err)
		return
	}
	log.Infof("Updated pod %q", old.Name)
}

// nolint: dupl
func (w *Watcher) move(lctx *lmctx.LMContext, pod *v1.Pod) {
	log := lmlog.Logger(lctx)
	if _, err := w.UpdateAndReplaceFieldByDisplayName(lctx, w.Resource(), pod.Name, constants.CustomPropertiesFieldName, w.args(pod, constants.PodDeletedCategory)...); err != nil {
		log.Errorf("Failed to move pod %q: %v", pod.Name, err)
		return
	}
	log.Infof("Moved pod %q", pod.Name)
}

func (w *Watcher) args(pod *v1.Pod, category string) []types.DeviceOption {
	options := []types.DeviceOption{
		w.Name(getPodDNSName(pod)),
		w.ResourceLabels(pod.Labels),
		w.DisplayName(pod.Name),
		w.SystemCategories(category),
		w.Auto("name", pod.Name),
		w.Auto("namespace", pod.Namespace),
		w.Auto("nodename", pod.Spec.NodeName),
		w.Auto("selflink", pod.SelfLink),
		w.Auto("uid", string(pod.UID)),
		w.System("ips", pod.Status.PodIP),
		w.Custom(constants.K8sResourceCreatedOnPropertyKey, strconv.FormatInt(pod.CreationTimestamp.Unix(), 10)),
		w.Custom(constants.K8sResourceNamePropertyKey, pod.Name),
	}
	if pod.Spec.HostNetwork {
		options = append(options, w.Custom("kubernetes.pod.hostNetwork", "true"))
	}
	return options
}

func getPodDNSName(pod *v1.Pod) string {
	// if the pod is configured as "hostnetwork=true", we will use the pod name as the IP/DNS name of the pod device
	if pod.Spec.HostNetwork {
		return pod.Name
	}
	return pod.Status.PodIP
}

// GetPodsMap implements the getting pods map info from k8s
func GetPodsMap(k8sClient kubernetes.Interface, namespace string) (map[string]string, error) {
	podsMap := make(map[string]string)
	podList, err := k8sClient.CoreV1().Pods(namespace).List(metav1.ListOptions{})
	if err != nil || podList == nil {
		return nil, err
	}
	for i := range podList.Items {
		// TODO: we should improve the value of the map to the ip of the pod when changing the name of the device to the ip
		podsMap[podList.Items[i].Name] = getPodDNSName(&podList.Items[i])
	}

	return podsMap, nil
}<|MERGE_RESOLUTION|>--- conflicted
+++ resolved
@@ -120,17 +120,11 @@
 }
 
 // nolint: dupl
-<<<<<<< HEAD
+
 func (w *Watcher) add(lctx *lmctx.LMContext, pod *v1.Pod) {
 	log := lmlog.Logger(lctx)
-	if _, err := w.Add(lctx, w.Resource(),
-=======
-
-func (w *Watcher) add(lctx *lmctx.LMContext, pod *v1.Pod) {
-	log := lmlog.Logger(lctx)
 
 	p, err := w.Add(lctx, w.Resource(), pod.Labels,
->>>>>>> 641f1421
 		w.args(pod, constants.PodCategory)...,
 	)
 	if err != nil {
@@ -153,11 +147,7 @@
 func (w *Watcher) update(lctx *lmctx.LMContext, old, new *v1.Pod) {
 	log := lmlog.Logger(lctx)
 	if _, err := w.UpdateAndReplaceByDisplayName(lctx, "pods",
-<<<<<<< HEAD
-		old.Name, w.podUpdateFilter(old, new),
-=======
 		old.Name, w.podUpdateFilter(old, new), new.Labels,
->>>>>>> 641f1421
 		w.args(new, constants.PodCategory)...,
 	); err != nil {
 		log.Errorf("Failed to update pod %q: %v", new.Name, err)
