--- conflicted
+++ resolved
@@ -55,11 +55,7 @@
 		lctx := lmlog.NewLMContextWith(logrus.WithFields(logrus.Fields{"device_id": resource + "-" + pod.Name}))
 		lctx = util.WatcherContext(lctx, w)
 		log := lmlog.Logger(lctx)
-<<<<<<< HEAD
-		log.Debugf("Handling add pod event: %s", pod.Name)
-=======
 		log.Debugf("Handling add pod event: %s", w.getDesiredDisplayName(pod))
->>>>>>> 3519dca8
 
 		// Require an IP address.
 		if pod.Status.PodIP == "" {
@@ -78,11 +74,7 @@
 		lctx := lmlog.NewLMContextWith(logrus.WithFields(logrus.Fields{"device_id": resource + "-" + old.Name}))
 		lctx = util.WatcherContext(lctx, w)
 		log := lmlog.Logger(lctx)
-<<<<<<< HEAD
-		log.Debugf("Handling update pod event: %s", old.Name)
-=======
 		log.Debugf("Handling update pod event: %s", w.getDesiredDisplayName(new))
->>>>>>> 3519dca8
 
 		// If the old pod does not have an IP, then there is no way we could
 		// have added it to LogicMonitor. Therefore, it must be a new w.
@@ -93,20 +85,12 @@
 
 		// nolint: dupl
 		if new.Status.Phase == v1.PodSucceeded {
-<<<<<<< HEAD
-			if err := w.DeleteByDisplayName(lctx, w.Resource(), fmtPodDisplayName(old)); err != nil {
-				log.Errorf("Failed to delete pod: %v", err)
-				return
-			}
-			log.Infof("Deleted pod %s", fmtPodDisplayName(old))
-=======
 			if err := w.DeleteByDisplayName(lctx, w.Resource(), w.getDesiredDisplayName(old),
 				fmtPodDisplayName(old, w.Config().ClusterName)); err != nil {
 				log.Errorf("Failed to delete pod: %v", err)
 				return
 			}
 			log.Infof("Deleted pod %s", w.getDesiredDisplayName(old))
->>>>>>> 3519dca8
 			return
 		}
 
@@ -124,22 +108,11 @@
 		lctx := lmlog.NewLMContextWith(logrus.WithFields(logrus.Fields{"device_id": resource + "-" + pod.Name}))
 		log := lmlog.Logger(lctx)
 
-<<<<<<< HEAD
-		log.Debugf("Handling delete pod event: %s", fmtPodDisplayName(pod))
-=======
 		log.Debugf("Handling delete pod event: %s", w.getDesiredDisplayName(pod))
->>>>>>> 3519dca8
 
 		// Delete the pod.
 		// nolint: dupl
 		if w.Config().DeleteDevices {
-<<<<<<< HEAD
-			if err := w.DeleteByDisplayName(lctx, w.Resource(), fmtPodDisplayName(pod)); err != nil {
-				log.Errorf("Failed to delete pod: %v", err)
-				return
-			}
-			log.Infof("Deleted pod %s", fmtPodDisplayName(pod))
-=======
 			err := w.DeleteByDisplayName(lctx, w.Resource(), w.getDesiredDisplayName(pod),
 				fmtPodDisplayName(pod, w.Config().ClusterName))
 			if err != nil {
@@ -147,7 +120,6 @@
 				return
 			}
 			log.Infof("Deleted pod %s", w.getDesiredDisplayName(pod))
->>>>>>> 3519dca8
 			return
 		}
 
@@ -157,65 +129,32 @@
 }
 
 // nolint: dupl
-<<<<<<< HEAD
-
 func (w *Watcher) add(lctx *lmctx.LMContext, pod *v1.Pod) {
 	log := lmlog.Logger(lctx)
-
-=======
-func (w *Watcher) add(lctx *lmctx.LMContext, pod *v1.Pod) {
-	log := lmlog.Logger(lctx)
->>>>>>> 3519dca8
 	p, err := w.Add(lctx, w.Resource(), pod.Labels,
 		w.args(pod, constants.PodCategory)...,
 	)
 	if err != nil {
-<<<<<<< HEAD
-		log.Errorf("Failed to add pod %q: %v", fmtPodDisplayName(pod), err)
+		log.Errorf("Failed to add pod %q: %v", w.getDesiredDisplayName(pod), err)
+		return
 	}
 
 	if p == nil {
-		log.Infof("pod %q is not added as it is mentioned for filtering.", fmtPodDisplayName(pod))
-	}
-	log.Infof("Added pod %q", fmtPodDisplayName(pod))
+		log.Debugf("pod %q is not added as it is mentioned for filtering.", w.getDesiredDisplayName(pod))
+		return
+	}
+	log.Infof("Added pod %q", *p.DisplayName)
 }
 
 func (w *Watcher) podUpdateFilter(old, new *v1.Pod) types.UpdateFilter {
 	return func() bool {
 		return old.Status.PodIP != new.Status.PodIP
 	}
-=======
-		log.Errorf("Failed to add pod %q: %v", w.getDesiredDisplayName(pod), err)
-		return
-	}
-
-	if p == nil {
-		log.Debugf("pod %q is not added as it is mentioned for filtering.", w.getDesiredDisplayName(pod))
-		return
-	}
-	log.Infof("Added pod %q", *p.DisplayName)
-}
-
-func (w *Watcher) podUpdateFilter(old, new *v1.Pod) types.UpdateFilter {
-	return func() bool {
-		return old.Status.PodIP != new.Status.PodIP
-	}
->>>>>>> 3519dca8
 }
 
 // nolint: dupl
 func (w *Watcher) update(lctx *lmctx.LMContext, old, new *v1.Pod) {
 	log := lmlog.Logger(lctx)
-<<<<<<< HEAD
-	if _, err := w.UpdateAndReplaceByDisplayName(lctx, "pods",
-		fmtPodDisplayName(old), w.podUpdateFilter(old, new), new.Labels,
-		w.args(new, constants.PodCategory)...,
-	); err != nil {
-		log.Errorf("Failed to update pod %q: %v", fmtPodDisplayName(new), err)
-		return
-	}
-	log.Infof("Updated pod %q", fmtPodDisplayName(old))
-=======
 	if _, err := w.UpdateAndReplaceByDisplayName(lctx, w.Resource(), w.getDesiredDisplayName(old),
 		fmtPodDisplayName(old, w.Config().ClusterName), w.podUpdateFilter(old, new), new.Labels,
 		w.args(new, constants.PodCategory)...,
@@ -224,19 +163,11 @@
 		return
 	}
 	log.Infof("Updated pod %q", w.getDesiredDisplayName(old))
->>>>>>> 3519dca8
 }
 
 // nolint: dupl
 func (w *Watcher) move(lctx *lmctx.LMContext, pod *v1.Pod) {
 	log := lmlog.Logger(lctx)
-<<<<<<< HEAD
-	if _, err := w.UpdateAndReplaceFieldByDisplayName(lctx, w.Resource(), fmtPodDisplayName(pod), constants.CustomPropertiesFieldName, w.args(pod, constants.PodDeletedCategory)...); err != nil {
-		log.Errorf("Failed to move pod %q: %v", fmtPodDisplayName(pod), err)
-		return
-	}
-	log.Infof("Moved pod %q", fmtPodDisplayName(pod))
-=======
 	if _, err := w.UpdateAndReplaceFieldByDisplayName(lctx, w.Resource(), w.getDesiredDisplayName(pod),
 		fmtPodDisplayName(pod, w.Config().ClusterName), constants.CustomPropertiesFieldName,
 		w.args(pod, constants.PodDeletedCategory)...); err != nil {
@@ -244,18 +175,13 @@
 		return
 	}
 	log.Infof("Moved pod %q", w.getDesiredDisplayName(pod))
->>>>>>> 3519dca8
 }
 
 func (w *Watcher) args(pod *v1.Pod, category string) []types.DeviceOption {
 	options := []types.DeviceOption{
 		w.Name(getPodDNSName(pod)),
 		w.ResourceLabels(pod.Labels),
-<<<<<<< HEAD
-		w.DisplayName(fmtPodDisplayName(pod)),
-=======
 		w.DisplayName(w.getDesiredDisplayName(pod)),
->>>>>>> 3519dca8
 		w.SystemCategories(category),
 		w.Auto("name", pod.Name),
 		w.Auto("namespace", pod.Namespace),
@@ -264,11 +190,7 @@
 		w.Auto("uid", string(pod.UID)),
 		w.System("ips", pod.Status.PodIP),
 		w.Custom(constants.K8sResourceCreatedOnPropertyKey, strconv.FormatInt(pod.CreationTimestamp.Unix(), 10)),
-<<<<<<< HEAD
-		w.Custom(constants.K8sResourceNamePropertyKey, fmtPodDisplayName(pod)),
-=======
 		w.Custom(constants.K8sResourceNamePropertyKey, w.getDesiredDisplayName(pod)),
->>>>>>> 3519dca8
 	}
 	// Pod running on fargate doesn't support HostNetwork so check fargate profile label, if label exists then mark hostNetwork as true
 	if pod.Spec.HostNetwork || pod.Labels[constants.LabelFargateProfile] != "" {
@@ -277,11 +199,6 @@
 	return options
 }
 
-<<<<<<< HEAD
-// fmtPodDisplayName implements the conversion for the pod display name
-func fmtPodDisplayName(pod *v1.Pod) string {
-	return fmt.Sprintf("%s-%s", pod.Name, pod.Namespace)
-=======
 func (w *Watcher) getDesiredDisplayName(pod *v1.Pod) string {
 	return w.DeviceManager.GetDesiredDisplayName(pod.Name, pod.Namespace, constants.Pods)
 }
@@ -289,7 +206,6 @@
 // fmtPodDisplayName implements the conversion for the pod display name
 func fmtPodDisplayName(pod *v1.Pod, clusterName string) string {
 	return fmt.Sprintf("%s-pod-%s-%s", pod.Name, pod.Namespace, clusterName)
->>>>>>> 3519dca8
 }
 
 func getPodDNSName(pod *v1.Pod) string {
@@ -301,11 +217,7 @@
 }
 
 // GetPodsMap implements the getting pods map info from k8s
-<<<<<<< HEAD
-func GetPodsMap(k8sClient kubernetes.Interface, namespace string) (map[string]string, error) {
-=======
 func GetPodsMap(k8sClient kubernetes.Interface, namespace string, clusterName string) (map[string]string, error) {
->>>>>>> 3519dca8
 	podsMap := make(map[string]string)
 	podList, err := k8sClient.CoreV1().Pods(namespace).List(metav1.ListOptions{})
 	if err != nil || podList == nil {
@@ -313,11 +225,7 @@
 	}
 	for i := range podList.Items {
 		// TODO: we should improve the value of the map to the ip of the pod when changing the name of the device to the ip
-<<<<<<< HEAD
-		podsMap[fmtPodDisplayName(&podList.Items[i])] = getPodDNSName(&podList.Items[i])
-=======
 		podsMap[fmtPodDisplayName(&podList.Items[i], clusterName)] = getPodDNSName(&podList.Items[i])
->>>>>>> 3519dca8
 	}
 
 	return podsMap, nil
