// Package node provides the logic for mapping a Kubernetes Node to a
// LogicMonitor device.
package node

import (
	"fmt"
	"strconv"
	"strings"

	"github.com/logicmonitor/k8s-argus/pkg/constants"
	"github.com/logicmonitor/k8s-argus/pkg/devicegroup"
	"github.com/logicmonitor/k8s-argus/pkg/lmctx"
	lmlog "github.com/logicmonitor/k8s-argus/pkg/log"
	"github.com/logicmonitor/k8s-argus/pkg/types"
	"github.com/logicmonitor/k8s-argus/pkg/utilities"
	util "github.com/logicmonitor/k8s-argus/pkg/utilities"
<<<<<<< HEAD
	"github.com/sirupsen/logrus"
	"github.com/vkumbhar94/lm-sdk-go/client"
=======
	"github.com/logicmonitor/lm-sdk-go/client"
	"github.com/sirupsen/logrus"
>>>>>>> 3519dca8
	v1 "k8s.io/api/core/v1"
	metav1 "k8s.io/apimachinery/pkg/apis/meta/v1"
	"k8s.io/apimachinery/pkg/runtime"
	"k8s.io/client-go/kubernetes"
)

const (
	resource = "nodes"
)

// Watcher represents a watcher type that watches nodes.
type Watcher struct {
	types.DeviceManager
	DeviceGroups map[string]int32
	LMClient     *client.LMSdkGo
	*types.WConfig
}

// APIVersion is a function that implements the Watcher interface.
func (w *Watcher) APIVersion() string {
	return constants.K8sAPIVersionV1
}

// Enabled is a function that check the resource can watch.
func (w *Watcher) Enabled() bool {
	return true
}

// Resource is a function that implements the Watcher interface.
func (w *Watcher) Resource() string {
	return resource
}

// ObjType is a function that implements the Watcher interface.
func (w *Watcher) ObjType() runtime.Object {
	return &v1.Node{}
}

// AddFunc is a function that implements the Watcher interface.
func (w *Watcher) AddFunc() func(obj interface{}) {
	return func(obj interface{}) {
		node := obj.(*v1.Node)
		lctx := lmlog.NewLMContextWith(logrus.WithFields(logrus.Fields{"device_id": resource + "-" + node.Name}))
		lctx = util.WatcherContext(lctx, w)
		log := lmlog.Logger(lctx)

		log.Debugf("Handling add node event: %s", w.getDesiredDisplayName(node))

		// Require an IP address.
		if getInternalAddress(node.Status.Addresses) == nil {
			return
		}
		w.add(lctx, node)
	}
}

// UpdateFunc is a function that implements the Watcher interface.
func (w *Watcher) UpdateFunc() func(oldObj, newObj interface{}) {
	return func(oldObj, newObj interface{}) {
		old := oldObj.(*v1.Node)
		new := newObj.(*v1.Node)
<<<<<<< HEAD
		lctx := lmlog.NewLMContextWith(logrus.WithFields(logrus.Fields{"device_id": resource + "-" + old.Name}))
=======
		lctx := lmlog.NewLMContextWith(logrus.WithFields(logrus.Fields{"device_id": resource + "-" + w.getDesiredDisplayName(old)}))
>>>>>>> 3519dca8
		lctx = util.WatcherContext(lctx, w)
		log := lmlog.Logger(lctx)

		log.Debugf("Handling update node event: %s", w.getDesiredDisplayName(old))

		// If the old node does not have an IP, then there is no way we could
		// have added it to LogicMonitor. Therefore, it must be a new device.
		oldInternalAddress := getInternalAddress(old.Status.Addresses)
		newInternalAddress := getInternalAddress(new.Status.Addresses)
		if oldInternalAddress == nil && newInternalAddress != nil {
			w.add(lctx, new)
			return
		}
		// Covers the case when the old node is in the process of terminating
		// and the new node is coming up to replace it.
		// if oldInternalAddress.Address != newInternalAddress.Address {
		w.update(lctx, old, new)
		// }
	}
}

// DeleteFunc is a function that implements the Watcher interface.
// nolint: dupl
func (w *Watcher) DeleteFunc() func(obj interface{}) {
	return func(obj interface{}) {
		node := obj.(*v1.Node)
<<<<<<< HEAD
		lctx := lmlog.NewLMContextWith(logrus.WithFields(logrus.Fields{"device_id": resource + "-" + node.Name}))
=======
		lctx := lmlog.NewLMContextWith(logrus.WithFields(logrus.Fields{"device_id": resource + "-" + w.getDesiredDisplayName(node)}))
>>>>>>> 3519dca8
		log := lmlog.Logger(lctx)

		log.Debugf("Handling delete node event: %s", w.getDesiredDisplayName(node))

		// nolint: dupl
		if w.Config().DeleteDevices {
<<<<<<< HEAD
			if err := w.DeleteByDisplayName(lctx, w.Resource(), node.Name); err != nil {
=======
			if err := w.DeleteByDisplayName(lctx, w.Resource(), w.getDesiredDisplayName(node),
				fmtNodeDisplayName(node, w.Config().ClusterName)); err != nil {
>>>>>>> 3519dca8
				log.Errorf("Failed to delete node: %v", err)
				return
			}
			log.Infof("Deleted node %s", w.getDesiredDisplayName(node))
			return
		}

		// Move the node.
		w.move(lctx, node)
	}
}

// nolint: dupl
func (w *Watcher) add(lctx *lmctx.LMContext, node *v1.Node) {
	log := lmlog.Logger(lctx)
<<<<<<< HEAD
	if _, err := w.Add(lctx, w.Resource(), node.Labels, w.args(node, constants.NodeCategory)...); err != nil {
		log.Errorf("Failed to add node %q: %v", node.Name, err)
	} else {
		log.Infof("Added node %q", node.Name)
	}

	w.createRoleDeviceGroup(lctx, node.Labels)
}

func (w *Watcher) nodeUpdateFilter(old, new *v1.Node) types.UpdateFilter {
	return func() bool {
		return getInternalAddress(old.Status.Addresses) != getInternalAddress(new.Status.Addresses)
	}
}

func (w *Watcher) update(lctx *lmctx.LMContext, old, new *v1.Node) {
	log := lmlog.Logger(lctx)
	if _, err := w.UpdateAndReplaceByDisplayName(lctx, "nodes", old.Name, w.nodeUpdateFilter(old, new), new.Labels, w.args(new, constants.NodeCategory)...); err != nil {
		log.Errorf("Failed to update node %q: %v", new.Name, err)
=======
	n, err := w.Add(lctx, w.Resource(), node.Labels, w.args(node, constants.NodeCategory)...)
	if err != nil {
		log.Errorf("Failed to add node %q: %v", w.getDesiredDisplayName(node), err)
		return
	}
	if n == nil {
		log.Debugf("node %q is not added as it is mentioned for filtering.", w.getDesiredDisplayName(node))
		return
	}

	log.Infof("Added node %q", *n.DisplayName)
	w.createRoleDeviceGroup(lctx, node.Labels)
}

func (w *Watcher) nodeUpdateFilter(old, new *v1.Node) types.UpdateFilter {
	return func() bool {
		return getInternalAddress(old.Status.Addresses) != getInternalAddress(new.Status.Addresses)
	}
}

func (w *Watcher) update(lctx *lmctx.LMContext, old, new *v1.Node) {
	log := lmlog.Logger(lctx)
	if _, err := w.UpdateAndReplaceByDisplayName(lctx, w.Resource(), w.getDesiredDisplayName(old),
		fmtNodeDisplayName(old, w.Config().ClusterName), w.nodeUpdateFilter(old, new),
		new.Labels, w.args(new, constants.NodeCategory)...); err != nil {
		log.Errorf("Failed to update node %q: %v", w.getDesiredDisplayName(new), err)
>>>>>>> 3519dca8
	} else {
		log.Infof("Updated node %q", w.getDesiredDisplayName(old))
	}

	// determine if we need to add a new node role device group
	oldLabel, _ := utilities.GetLabelByPrefix(constants.LabelNodeRole, old.Labels)
	newLabel, _ := utilities.GetLabelByPrefix(constants.LabelNodeRole, new.Labels)
	if oldLabel != newLabel {
		w.createRoleDeviceGroup(lctx, new.Labels)
	}
}

// nolint: dupl
func (w *Watcher) move(lctx *lmctx.LMContext, node *v1.Node) {
	log := lmlog.Logger(lctx)
<<<<<<< HEAD
	if _, err := w.UpdateAndReplaceFieldByDisplayName(lctx, w.Resource(), node.Name, constants.CustomPropertiesFieldName, w.args(node, constants.NodeDeletedCategory)...); err != nil {
		log.Errorf("Failed to move node %q: %v", node.Name, err)
=======
	if _, err := w.UpdateAndReplaceFieldByDisplayName(lctx, w.Resource(), w.getDesiredDisplayName(node),
		fmtNodeDisplayName(node, w.Config().ClusterName), constants.CustomPropertiesFieldName,
		w.args(node, constants.NodeDeletedCategory)...); err != nil {
		log.Errorf("Failed to move node %q: %v", w.getDesiredDisplayName(node), err)
>>>>>>> 3519dca8
		return
	}
	log.Infof("Moved node %q", w.getDesiredDisplayName(node))
}

func (w *Watcher) args(node *v1.Node, category string) []types.DeviceOption {
	return []types.DeviceOption{
		w.Name(getInternalAddress(node.Status.Addresses).Address),
		w.ResourceLabels(node.Labels),
<<<<<<< HEAD
		w.DisplayName(node.Name),
=======
		w.DisplayName(w.getDesiredDisplayName(node)),
>>>>>>> 3519dca8
		w.SystemCategories(category),
		w.Auto("name", node.Name),
		w.Auto("selflink", node.SelfLink),
		w.Auto("uid", string(node.UID)),
		w.Custom(constants.K8sResourceCreatedOnPropertyKey, strconv.FormatInt(node.CreationTimestamp.Unix(), 10)),
		w.Custom(constants.K8sResourceNamePropertyKey, node.Name),
	}
}

func fmtNodeDisplayName(node *v1.Node, clusterName string) string {
	return fmt.Sprintf("%s-node-%s", node.Name, clusterName)
}

func (w *Watcher) getDesiredDisplayName(node *v1.Node) string {
	return w.DeviceManager.GetDesiredDisplayName(node.Name, node.Namespace, constants.Nodes)
}

// getInternalAddress finds the node's internal address.
func getInternalAddress(addresses []v1.NodeAddress) *v1.NodeAddress {
	var hostname *v1.NodeAddress
	for i := range addresses {
		address := addresses[i]
		if address.Type == v1.NodeInternalIP {
			return &address
		}
		if address.Type == v1.NodeHostName {
			hostname = &address
		}
	}
	//if there is no internal IP for this node, the host name will be used
	return hostname
}

func (w *Watcher) createRoleDeviceGroup(lctx *lmctx.LMContext, labels map[string]string) {
	log := lmlog.Logger(lctx)
	label, _ := utilities.GetLabelByPrefix(constants.LabelNodeRole, labels)
	if label == "" {
		return
	}
	role := strings.Replace(label, constants.LabelNodeRole, "", -1)

	if devicegroup.Exists(w.DeviceGroups[constants.ClusterDeviceGroupPrefix+w.Config().ClusterName], role, w.LMClient) {
		log.Infof("Device group for node role %q already exists", role)
		return
	}

	opts := &devicegroup.Options{
		ParentID:              w.DeviceGroups[constants.NodeDeviceGroupName],
		Name:                  role,
		DisableAlerting:       w.Config().DisableAlerting,
		AppliesTo:             devicegroup.NewAppliesToBuilder().Exists(constants.LabelCustomPropertyPrefix + label).And().HasCategory(constants.NodeCategory).And().Auto("clustername").Equals(w.Config().ClusterName),
		Client:                w.LMClient,
		DeleteDevices:         w.Config().DeleteDevices,
		AppliesToDeletedGroup: devicegroup.NewAppliesToBuilder().Exists(constants.LabelCustomPropertyPrefix + label).And().HasCategory(constants.NodeDeletedCategory).And().Auto("clustername").Equals(w.Config().ClusterName),
	}

	log.Debugf("%v", opts)

	_, err := devicegroup.Create(opts)
	if err != nil {
		log.Errorf("Failed to add device group for node role to %q: %v", role, err)
		return
	}

	log.Infof("Added device group for node role %q", role)
}

// GetNodesMap implements the getting nodes map info from k8s
<<<<<<< HEAD
func GetNodesMap(k8sClient kubernetes.Interface) (map[string]string, error) {
=======
func GetNodesMap(k8sClient kubernetes.Interface, clusterName string) (map[string]string, error) {
>>>>>>> 3519dca8
	nodesMap := make(map[string]string)
	nodeList, err := k8sClient.CoreV1().Nodes().List(metav1.ListOptions{})
	if err != nil || nodeList == nil {
		return nil, err
	}
	for _, nodeInfo := range nodeList.Items {
		address := getInternalAddress(nodeInfo.Status.Addresses)
		if address == nil {
			continue
		}
		nodesMap[fmtNodeDisplayName(&nodeInfo, clusterName)] = address.Address
	}

	return nodesMap, nil
}<|MERGE_RESOLUTION|>--- conflicted
+++ resolved
@@ -14,13 +14,8 @@
 	"github.com/logicmonitor/k8s-argus/pkg/types"
 	"github.com/logicmonitor/k8s-argus/pkg/utilities"
 	util "github.com/logicmonitor/k8s-argus/pkg/utilities"
-<<<<<<< HEAD
-	"github.com/sirupsen/logrus"
-	"github.com/vkumbhar94/lm-sdk-go/client"
-=======
 	"github.com/logicmonitor/lm-sdk-go/client"
 	"github.com/sirupsen/logrus"
->>>>>>> 3519dca8
 	v1 "k8s.io/api/core/v1"
 	metav1 "k8s.io/apimachinery/pkg/apis/meta/v1"
 	"k8s.io/apimachinery/pkg/runtime"
@@ -82,11 +77,7 @@
 	return func(oldObj, newObj interface{}) {
 		old := oldObj.(*v1.Node)
 		new := newObj.(*v1.Node)
-<<<<<<< HEAD
-		lctx := lmlog.NewLMContextWith(logrus.WithFields(logrus.Fields{"device_id": resource + "-" + old.Name}))
-=======
 		lctx := lmlog.NewLMContextWith(logrus.WithFields(logrus.Fields{"device_id": resource + "-" + w.getDesiredDisplayName(old)}))
->>>>>>> 3519dca8
 		lctx = util.WatcherContext(lctx, w)
 		log := lmlog.Logger(lctx)
 
@@ -113,23 +104,15 @@
 func (w *Watcher) DeleteFunc() func(obj interface{}) {
 	return func(obj interface{}) {
 		node := obj.(*v1.Node)
-<<<<<<< HEAD
-		lctx := lmlog.NewLMContextWith(logrus.WithFields(logrus.Fields{"device_id": resource + "-" + node.Name}))
-=======
 		lctx := lmlog.NewLMContextWith(logrus.WithFields(logrus.Fields{"device_id": resource + "-" + w.getDesiredDisplayName(node)}))
->>>>>>> 3519dca8
 		log := lmlog.Logger(lctx)
 
 		log.Debugf("Handling delete node event: %s", w.getDesiredDisplayName(node))
 
 		// nolint: dupl
 		if w.Config().DeleteDevices {
-<<<<<<< HEAD
-			if err := w.DeleteByDisplayName(lctx, w.Resource(), node.Name); err != nil {
-=======
 			if err := w.DeleteByDisplayName(lctx, w.Resource(), w.getDesiredDisplayName(node),
 				fmtNodeDisplayName(node, w.Config().ClusterName)); err != nil {
->>>>>>> 3519dca8
 				log.Errorf("Failed to delete node: %v", err)
 				return
 			}
@@ -145,27 +128,6 @@
 // nolint: dupl
 func (w *Watcher) add(lctx *lmctx.LMContext, node *v1.Node) {
 	log := lmlog.Logger(lctx)
-<<<<<<< HEAD
-	if _, err := w.Add(lctx, w.Resource(), node.Labels, w.args(node, constants.NodeCategory)...); err != nil {
-		log.Errorf("Failed to add node %q: %v", node.Name, err)
-	} else {
-		log.Infof("Added node %q", node.Name)
-	}
-
-	w.createRoleDeviceGroup(lctx, node.Labels)
-}
-
-func (w *Watcher) nodeUpdateFilter(old, new *v1.Node) types.UpdateFilter {
-	return func() bool {
-		return getInternalAddress(old.Status.Addresses) != getInternalAddress(new.Status.Addresses)
-	}
-}
-
-func (w *Watcher) update(lctx *lmctx.LMContext, old, new *v1.Node) {
-	log := lmlog.Logger(lctx)
-	if _, err := w.UpdateAndReplaceByDisplayName(lctx, "nodes", old.Name, w.nodeUpdateFilter(old, new), new.Labels, w.args(new, constants.NodeCategory)...); err != nil {
-		log.Errorf("Failed to update node %q: %v", new.Name, err)
-=======
 	n, err := w.Add(lctx, w.Resource(), node.Labels, w.args(node, constants.NodeCategory)...)
 	if err != nil {
 		log.Errorf("Failed to add node %q: %v", w.getDesiredDisplayName(node), err)
@@ -192,7 +154,6 @@
 		fmtNodeDisplayName(old, w.Config().ClusterName), w.nodeUpdateFilter(old, new),
 		new.Labels, w.args(new, constants.NodeCategory)...); err != nil {
 		log.Errorf("Failed to update node %q: %v", w.getDesiredDisplayName(new), err)
->>>>>>> 3519dca8
 	} else {
 		log.Infof("Updated node %q", w.getDesiredDisplayName(old))
 	}
@@ -208,15 +169,10 @@
 // nolint: dupl
 func (w *Watcher) move(lctx *lmctx.LMContext, node *v1.Node) {
 	log := lmlog.Logger(lctx)
-<<<<<<< HEAD
-	if _, err := w.UpdateAndReplaceFieldByDisplayName(lctx, w.Resource(), node.Name, constants.CustomPropertiesFieldName, w.args(node, constants.NodeDeletedCategory)...); err != nil {
-		log.Errorf("Failed to move node %q: %v", node.Name, err)
-=======
 	if _, err := w.UpdateAndReplaceFieldByDisplayName(lctx, w.Resource(), w.getDesiredDisplayName(node),
 		fmtNodeDisplayName(node, w.Config().ClusterName), constants.CustomPropertiesFieldName,
 		w.args(node, constants.NodeDeletedCategory)...); err != nil {
 		log.Errorf("Failed to move node %q: %v", w.getDesiredDisplayName(node), err)
->>>>>>> 3519dca8
 		return
 	}
 	log.Infof("Moved node %q", w.getDesiredDisplayName(node))
@@ -226,11 +182,7 @@
 	return []types.DeviceOption{
 		w.Name(getInternalAddress(node.Status.Addresses).Address),
 		w.ResourceLabels(node.Labels),
-<<<<<<< HEAD
-		w.DisplayName(node.Name),
-=======
 		w.DisplayName(w.getDesiredDisplayName(node)),
->>>>>>> 3519dca8
 		w.SystemCategories(category),
 		w.Auto("name", node.Name),
 		w.Auto("selflink", node.SelfLink),
@@ -299,11 +251,7 @@
 }
 
 // GetNodesMap implements the getting nodes map info from k8s
-<<<<<<< HEAD
-func GetNodesMap(k8sClient kubernetes.Interface) (map[string]string, error) {
-=======
 func GetNodesMap(k8sClient kubernetes.Interface, clusterName string) (map[string]string, error) {
->>>>>>> 3519dca8
 	nodesMap := make(map[string]string)
 	nodeList, err := k8sClient.CoreV1().Nodes().List(metav1.ListOptions{})
 	if err != nil || nodeList == nil {
