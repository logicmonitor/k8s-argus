// Package node provides the logic for mapping a Kubernetes Node to a
// LogicMonitor device.
package node

import (
	"strings"

	"github.com/logicmonitor/k8s-argus/pkg/constants"
	"github.com/logicmonitor/k8s-argus/pkg/devicegroup"
	"github.com/logicmonitor/k8s-argus/pkg/types"
	"github.com/logicmonitor/k8s-argus/pkg/utilities"
	lm "github.com/logicmonitor/lm-sdk-go"
	log "github.com/sirupsen/logrus"
	"k8s.io/api/core/v1"
	metav1 "k8s.io/apimachinery/pkg/apis/meta/v1"
	"k8s.io/apimachinery/pkg/runtime"
	"k8s.io/client-go/kubernetes"
)

const (
	resource = "nodes"
)

// Watcher represents a watcher type that watches nodes.
type Watcher struct {
	types.DeviceManager
	DeviceGroups map[string]int32
	LMClient     *lm.DefaultApi
}

// Resource is a function that implements the Watcher interface.
func (w *Watcher) Resource() string {
	return resource
}

// ObjType is a function that implements the Watcher interface.
func (w *Watcher) ObjType() runtime.Object {
	return &v1.Node{}
}

// AddFunc is a function that implements the Watcher interface.
func (w *Watcher) AddFunc() func(obj interface{}) {
	return func(obj interface{}) {
		node := obj.(*v1.Node)

		log.Debugf("Handling add node event: %s", node.Name)

		// Require an IP address.
		if getInternalAddress(node.Status.Addresses) == nil {
			return
		}
		w.add(node)
	}
}

// UpdateFunc is a function that implements the Watcher interface.
func (w *Watcher) UpdateFunc() func(oldObj, newObj interface{}) {
	return func(oldObj, newObj interface{}) {
		old := oldObj.(*v1.Node)
		new := newObj.(*v1.Node)

		log.Debugf("Handling update node event: %s", old.Name)

		// If the old node does not have an IP, then there is no way we could
		// have added it to LogicMonitor. Therefore, it must be a new device.
		oldInternalAddress := getInternalAddress(old.Status.Addresses)
		newInternalAddress := getInternalAddress(new.Status.Addresses)
		if oldInternalAddress == nil && newInternalAddress != nil {
			w.add(new)
			return
		}
		// Covers the case when the old node is in the process of terminating
		// and the new node is coming up to replace it.
		if oldInternalAddress.Address != newInternalAddress.Address {
			w.update(old, new)
		}
	}
}

// DeleteFunc is a function that implements the Watcher interface.
// nolint: dupl
func (w *Watcher) DeleteFunc() func(obj interface{}) {
	return func(obj interface{}) {
		node := obj.(*v1.Node)

		log.Debugf("Handling delete node event: %s", node.Name)

		// Delete the node.
		if w.Config().DeleteDevices {
			if err := w.DeleteByDisplayName(node.Name); err != nil {
				log.Errorf("Failed to delete node: %v", err)
				return
			}
			log.Infof("Deleted node %s", node.Name)
			return
		}

		// Move the node.
		w.move(node)
	}
}

// nolint: dupl
func (w *Watcher) add(node *v1.Node) {
	if _, err := w.Add(w.args(node, constants.NodeCategory)...); err != nil {
		log.Errorf("Failed to add node %q: %v", node.Name, err)
	} else {
		log.Infof("Added node %q", node.Name)
	}

	w.createRoleDeviceGroup(node.Labels)
}

func (w *Watcher) update(old, new *v1.Node) {
	if _, err := w.UpdateAndReplaceByDisplayName(old.Name, w.args(new, constants.NodeCategory)...); err != nil {
		log.Errorf("Failed to update node %q: %v", new.Name, err)
	} else {
		log.Infof("Updated node %q", old.Name)
	}

	// determine if we need to add a new node role device group
	oldLabel, _ := utilities.GetLabelByPrefix(constants.LabelNodeRole, old.Labels)
	newLabel, _ := utilities.GetLabelByPrefix(constants.LabelNodeRole, new.Labels)
	if oldLabel != newLabel {
		w.createRoleDeviceGroup(new.Labels)
	}
}

// nolint: dupl
func (w *Watcher) move(node *v1.Node) {
	if _, err := w.UpdateAndReplaceFieldByDisplayName(node.Name, constants.CustomPropertiesFieldName, w.args(node, constants.NodeDeletedCategory)...); err != nil {
		log.Errorf("Failed to move node %q: %v", node.Name, err)
		return
	}
	log.Infof("Moved node %q", node.Name)
}

func (w *Watcher) args(node *v1.Node, category string) []types.DeviceOption {
	categories := utilities.BuildSystemCategoriesFromLabels(category, node.Labels)

	return []types.DeviceOption{
		w.Name(getInternalAddress(node.Status.Addresses).Address),
		w.ResourceLabels(node.Labels),
		w.DisplayName(node.Name),
		w.SystemCategories(categories),
		w.Auto("name", node.Name),
		w.Auto("selflink", node.SelfLink),
		w.Auto("uid", string(node.UID)),
	}
}

// getInternalAddress finds the node's internal address.
func getInternalAddress(addresses []v1.NodeAddress) *v1.NodeAddress {
	for _, address := range addresses {
		if address.Type == v1.NodeInternalIP {
			return &address
		}
	}

	return nil
}

func (w *Watcher) createRoleDeviceGroup(labels map[string]string) {
	label, _ := utilities.GetLabelByPrefix(constants.LabelNodeRole, labels)
	if label == "" {
		return
	}
	role := strings.Replace(label, constants.LabelNodeRole, "", -1)

	if devicegroup.Exists(w.DeviceGroups[constants.ClusterDeviceGroupPrefix+w.Config().ClusterName], role, w.LMClient) {
		log.Infof("Device group for node role %q already exists", role)
		return
	}

	opts := &devicegroup.Options{
		ParentID:              w.DeviceGroups[constants.NodeDeviceGroupName],
		Name:                  role,
		DisableAlerting:       w.Config().DisableAlerting,
		AppliesTo:             devicegroup.NewAppliesToBuilder().HasCategory(label + "=").And().Auto("clustername").Equals(w.Config().ClusterName),
		Client:                w.LMClient,
		DeleteDevices:         w.Config().DeleteDevices,
		AppliesToDeletedGroup: devicegroup.NewAppliesToBuilder().HasCategory(label + "=").And().Auto("clustername").Equals(w.Config().ClusterName),
	}

	log.Debugf("%v", opts)

	_, err := devicegroup.Create(opts)
	if err != nil {
		log.Errorf("Failed to add device group for node role to %q: %v", role, err)
		return
	}

<<<<<<< HEAD
	log.Infof("Added device group for node role %q", role)
=======
	log.Printf("Added device group for node role %q", role)
>>>>>>> 08e2f929
}

// GetNodesMap implements the getting nodes map info from k8s
func GetNodesMap(k8sClient *kubernetes.Clientset) (map[string]string, error) {
	nodesMap := make(map[string]string)
	nodeList, err := k8sClient.CoreV1().Nodes().List(metav1.ListOptions{})
	if err != nil || nodeList == nil {
		return nil, err
	}
	for _, nodeInfo := range nodeList.Items {
		nodesMap[nodeInfo.Name] = getInternalAddress(nodeInfo.Status.Addresses).Address
	}

	return nodesMap, nil
}<|MERGE_RESOLUTION|>--- conflicted
+++ resolved
@@ -190,11 +190,7 @@
 		return
 	}
 
-<<<<<<< HEAD
 	log.Infof("Added device group for node role %q", role)
-=======
-	log.Printf("Added device group for node role %q", role)
->>>>>>> 08e2f929
 }
 
 // GetNodesMap implements the getting nodes map info from k8s
@@ -209,4 +205,18 @@
 	}
 
 	return nodesMap, nil
+}
+
+// GetNodesMap implements the getting nodes map info from k8s
+func GetNodesMap(k8sClient *kubernetes.Clientset) (map[string]string, error) {
+	nodesMap := make(map[string]string)
+	nodeList, err := k8sClient.CoreV1().Nodes().List(metav1.ListOptions{})
+	if err != nil || nodeList == nil {
+		return nil, err
+	}
+	for _, nodeInfo := range nodeList.Items {
+		nodesMap[nodeInfo.Name] = getInternalAddress(nodeInfo.Status.Addresses).Address
+	}
+
+	return nodesMap, nil
 }