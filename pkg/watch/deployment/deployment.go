// Package deployment provides the logic for mapping a Kubernetes deployment to a
// LogicMonitor w.
// nolint: dupl
package deployment

import (
	"fmt"
	"strconv"

	"github.com/logicmonitor/k8s-argus/pkg/constants"
	"github.com/logicmonitor/k8s-argus/pkg/lmctx"
	lmlog "github.com/logicmonitor/k8s-argus/pkg/log"
	"github.com/logicmonitor/k8s-argus/pkg/permission"
	"github.com/logicmonitor/k8s-argus/pkg/types"
	util "github.com/logicmonitor/k8s-argus/pkg/utilities"
	"github.com/sirupsen/logrus"
	appsv1 "k8s.io/api/apps/v1"
	v1 "k8s.io/apimachinery/pkg/apis/meta/v1"
	"k8s.io/apimachinery/pkg/runtime"
	"k8s.io/client-go/kubernetes"
)

const (
	resource = "deployments"
)

// Watcher represents a watcher type that watches deployments.
type Watcher struct {
	types.DeviceManager
	*types.WConfig
}

// APIVersion is a function that implements the Watcher interface.
func (w *Watcher) APIVersion() string {
	return constants.K8sAPIVersionAppsV1
}

// Enabled is a function that check the resource can watch.
func (w *Watcher) Enabled() bool {
	return permission.HasDeploymentPermissions()
}

// Resource is a function that implements the Watcher interface.
func (w *Watcher) Resource() string {
	return resource
}

// ObjType is a function that implements the Watcher interface.
func (w *Watcher) ObjType() runtime.Object {
	return &appsv1.Deployment{}
}

// AddFunc is a function that implements the Watcher interface.
func (w *Watcher) AddFunc() func(obj interface{}) {
	return func(obj interface{}) {
		deployment := obj.(*appsv1.Deployment)
		lctx := lmlog.NewLMContextWith(logrus.WithFields(logrus.Fields{"device_id": resource + "-" + deployment.Name}))
		lctx = util.WatcherContext(lctx, w)
		log := lmlog.Logger(lctx)
<<<<<<< HEAD
		log.Infof("Handling add deployment event: %s", fmtDeploymentDisplayName(deployment))
=======
		log.Infof("Handling add deployment event: %s", w.getDesiredDisplayName(deployment))
>>>>>>> 3519dca8
		w.add(lctx, deployment)
	}
}

// UpdateFunc is a function that implements the Watcher interface.
func (w *Watcher) UpdateFunc() func(oldObj, newObj interface{}) {
	return func(oldObj, newObj interface{}) {
		old := oldObj.(*appsv1.Deployment)
		new := newObj.(*appsv1.Deployment)

		lctx := lmlog.NewLMContextWith(logrus.WithFields(logrus.Fields{"device_id": resource + "-" + old.Name}))
		lctx = util.WatcherContext(lctx, w)
		w.update(lctx, old, new)
	}
}

// DeleteFunc is a function that implements the Watcher interface.
func (w *Watcher) DeleteFunc() func(obj interface{}) {
	return func(obj interface{}) {
		deployment := obj.(*appsv1.Deployment)
		lctx := lmlog.NewLMContextWith(logrus.WithFields(logrus.Fields{"device_id": resource + "-" + deployment.Name}))
		log := lmlog.Logger(lctx)
		log.Debugf("Handling delete deployment event: %s", deployment.Name)
		// Delete the deployment.
		if w.Config().DeleteDevices {
<<<<<<< HEAD
			if err := w.DeleteByDisplayName(lctx, w.Resource(), fmtDeploymentDisplayName(deployment)); err != nil {
=======
			if err := w.DeleteByDisplayName(lctx, w.Resource(), w.getDesiredDisplayName(deployment),
				fmtDeploymentDisplayName(deployment, w.Config().ClusterName)); err != nil {
>>>>>>> 3519dca8
				log.Errorf("Failed to delete deployment: %v", err)
				return
			}
			log.Infof("Deleted deployment %s", deployment.Name)
			return
		}

		// Move the deployment.
		w.move(lctx, deployment)
	}
}

// nolint: dupl
func (w *Watcher) add(lctx *lmctx.LMContext, deployment *appsv1.Deployment) {
	log := lmlog.Logger(lctx)
<<<<<<< HEAD
	if _, err := w.Add(lctx, w.Resource(), deployment.Labels,
=======
	dep, err := w.Add(lctx, w.Resource(), deployment.Labels,
>>>>>>> 3519dca8
		w.args(deployment, constants.DeploymentCategory)...,
	)
	if err != nil {
		log.Errorf("Failed to add deployment %q: %v", w.getDesiredDisplayName(deployment), err)
		return
	}

	if dep == nil {
		log.Debugf("deployment %q is not added as it is mentioned for filtering.", w.getDesiredDisplayName(deployment))
		return
	}
	log.Infof("Added deployment %q", *dep.DisplayName)
}

func (w *Watcher) update(lctx *lmctx.LMContext, old, new *appsv1.Deployment) {
	log := lmlog.Logger(lctx)
<<<<<<< HEAD
	if _, err := w.UpdateAndReplaceByDisplayName(lctx, "deployments",
		fmtDeploymentDisplayName(old), nil, new.Labels,
=======
	if _, err := w.UpdateAndReplaceByDisplayName(lctx, w.Resource(), w.getDesiredDisplayName(old),
		fmtDeploymentDisplayName(old, w.Config().ClusterName), nil, new.Labels,
>>>>>>> 3519dca8
		w.args(new, constants.DeploymentCategory)...,
	); err != nil {
		log.Errorf("Failed to update deployment %q: %v", w.getDesiredDisplayName(new), err)
		return
	}
	log.Infof("Updated deployment %q", w.getDesiredDisplayName(old))
}

// nolint: dupl
func (w *Watcher) move(lctx *lmctx.LMContext, deployment *appsv1.Deployment) {
	log := lmlog.Logger(lctx)
<<<<<<< HEAD
	if _, err := w.UpdateAndReplaceFieldByDisplayName(lctx, w.Resource(), fmtDeploymentDisplayName(deployment), constants.CustomPropertiesFieldName, w.args(deployment, constants.DeploymentDeletedCategory)...); err != nil {
		log.Errorf("Failed to move deployment %q: %v", fmtDeploymentDisplayName(deployment), err)
=======
	if _, err := w.UpdateAndReplaceFieldByDisplayName(lctx, w.Resource(), w.getDesiredDisplayName(deployment),
		fmtDeploymentDisplayName(deployment, w.Config().ClusterName), constants.CustomPropertiesFieldName,
		w.args(deployment, constants.DeploymentDeletedCategory)...); err != nil {
		log.Errorf("Failed to move deployment %q: %v", w.getDesiredDisplayName(deployment), err)
>>>>>>> 3519dca8
		return
	}
	log.Infof("Moved deployment %q", w.getDesiredDisplayName(deployment))
}

func (w *Watcher) args(deployment *appsv1.Deployment, category string) []types.DeviceOption {
	return []types.DeviceOption{
<<<<<<< HEAD
		w.Name(fmtDeploymentDisplayName(deployment)),
		w.ResourceLabels(deployment.Labels),
		w.DisplayName(fmtDeploymentDisplayName(deployment)),
=======
		w.Name(fmtDeploymentDisplayName(deployment, w.Config().ClusterName)),
		w.ResourceLabels(deployment.Labels),
		w.DisplayName(w.getDesiredDisplayName(deployment)),
>>>>>>> 3519dca8
		w.SystemCategories(category),
		w.Auto("name", deployment.Name),
		w.Auto("namespace", deployment.Namespace),
		w.Auto("selflink", deployment.SelfLink),
		w.Auto("uid", string(deployment.UID)),
		w.Custom(constants.K8sResourceCreatedOnPropertyKey, strconv.FormatInt(deployment.CreationTimestamp.Unix(), 10)),
		w.Custom(constants.K8sResourceNamePropertyKey, w.getDesiredDisplayName(deployment)),
	}
}

// fmtDeploymentDisplayName implements the conversion for the deployment display name
<<<<<<< HEAD
func fmtDeploymentDisplayName(deployment *appsv1.Deployment) string {
	return fmt.Sprintf("%s.%s.deploy-%s", deployment.Name, deployment.Namespace, string(deployment.UID))
}

// GetDeploymentsMap implements the getting deployments map info from k8s
func GetDeploymentsMap(lctx *lmctx.LMContext, k8sClient kubernetes.Interface, namespace string) (map[string]string, error) {
=======
func fmtDeploymentDisplayName(deployment *appsv1.Deployment, clusterName string) string {
	return fmt.Sprintf("%s-deploy-%s-%s", deployment.Name, deployment.Namespace, clusterName)
}

func (w *Watcher) getDesiredDisplayName(deployment *appsv1.Deployment) string {
	return w.DeviceManager.GetDesiredDisplayName(deployment.Name, deployment.Namespace, constants.Deployments)
}

// GetDeploymentsMap implements the getting deployments map info from k8s
func GetDeploymentsMap(lctx *lmctx.LMContext, k8sClient kubernetes.Interface, namespace string, clusterName string) (map[string]string, error) {
>>>>>>> 3519dca8
	log := lmlog.Logger(lctx)
	deploymentsMap := make(map[string]string)
	deploymentList, err := k8sClient.AppsV1().Deployments(namespace).List(v1.ListOptions{})
	if err != nil || deploymentList == nil {
		log.Warnf("Failed to get the deployments from k8s")
		return nil, err
	}
	for i := range deploymentList.Items {
<<<<<<< HEAD
		deploymentsMap[fmtDeploymentDisplayName(&deploymentList.Items[i])] = deploymentList.Items[i].Name
=======
		deploymentsMap[fmtDeploymentDisplayName(&deploymentList.Items[i], clusterName)] = deploymentList.Items[i].Name
>>>>>>> 3519dca8
	}

	return deploymentsMap, nil
}<|MERGE_RESOLUTION|>--- conflicted
+++ resolved
@@ -57,11 +57,7 @@
 		lctx := lmlog.NewLMContextWith(logrus.WithFields(logrus.Fields{"device_id": resource + "-" + deployment.Name}))
 		lctx = util.WatcherContext(lctx, w)
 		log := lmlog.Logger(lctx)
-<<<<<<< HEAD
-		log.Infof("Handling add deployment event: %s", fmtDeploymentDisplayName(deployment))
-=======
 		log.Infof("Handling add deployment event: %s", w.getDesiredDisplayName(deployment))
->>>>>>> 3519dca8
 		w.add(lctx, deployment)
 	}
 }
@@ -87,12 +83,8 @@
 		log.Debugf("Handling delete deployment event: %s", deployment.Name)
 		// Delete the deployment.
 		if w.Config().DeleteDevices {
-<<<<<<< HEAD
-			if err := w.DeleteByDisplayName(lctx, w.Resource(), fmtDeploymentDisplayName(deployment)); err != nil {
-=======
 			if err := w.DeleteByDisplayName(lctx, w.Resource(), w.getDesiredDisplayName(deployment),
 				fmtDeploymentDisplayName(deployment, w.Config().ClusterName)); err != nil {
->>>>>>> 3519dca8
 				log.Errorf("Failed to delete deployment: %v", err)
 				return
 			}
@@ -108,11 +100,7 @@
 // nolint: dupl
 func (w *Watcher) add(lctx *lmctx.LMContext, deployment *appsv1.Deployment) {
 	log := lmlog.Logger(lctx)
-<<<<<<< HEAD
-	if _, err := w.Add(lctx, w.Resource(), deployment.Labels,
-=======
 	dep, err := w.Add(lctx, w.Resource(), deployment.Labels,
->>>>>>> 3519dca8
 		w.args(deployment, constants.DeploymentCategory)...,
 	)
 	if err != nil {
@@ -129,13 +117,8 @@
 
 func (w *Watcher) update(lctx *lmctx.LMContext, old, new *appsv1.Deployment) {
 	log := lmlog.Logger(lctx)
-<<<<<<< HEAD
-	if _, err := w.UpdateAndReplaceByDisplayName(lctx, "deployments",
-		fmtDeploymentDisplayName(old), nil, new.Labels,
-=======
 	if _, err := w.UpdateAndReplaceByDisplayName(lctx, w.Resource(), w.getDesiredDisplayName(old),
 		fmtDeploymentDisplayName(old, w.Config().ClusterName), nil, new.Labels,
->>>>>>> 3519dca8
 		w.args(new, constants.DeploymentCategory)...,
 	); err != nil {
 		log.Errorf("Failed to update deployment %q: %v", w.getDesiredDisplayName(new), err)
@@ -147,15 +130,10 @@
 // nolint: dupl
 func (w *Watcher) move(lctx *lmctx.LMContext, deployment *appsv1.Deployment) {
 	log := lmlog.Logger(lctx)
-<<<<<<< HEAD
-	if _, err := w.UpdateAndReplaceFieldByDisplayName(lctx, w.Resource(), fmtDeploymentDisplayName(deployment), constants.CustomPropertiesFieldName, w.args(deployment, constants.DeploymentDeletedCategory)...); err != nil {
-		log.Errorf("Failed to move deployment %q: %v", fmtDeploymentDisplayName(deployment), err)
-=======
 	if _, err := w.UpdateAndReplaceFieldByDisplayName(lctx, w.Resource(), w.getDesiredDisplayName(deployment),
 		fmtDeploymentDisplayName(deployment, w.Config().ClusterName), constants.CustomPropertiesFieldName,
 		w.args(deployment, constants.DeploymentDeletedCategory)...); err != nil {
 		log.Errorf("Failed to move deployment %q: %v", w.getDesiredDisplayName(deployment), err)
->>>>>>> 3519dca8
 		return
 	}
 	log.Infof("Moved deployment %q", w.getDesiredDisplayName(deployment))
@@ -163,15 +141,9 @@
 
 func (w *Watcher) args(deployment *appsv1.Deployment, category string) []types.DeviceOption {
 	return []types.DeviceOption{
-<<<<<<< HEAD
-		w.Name(fmtDeploymentDisplayName(deployment)),
-		w.ResourceLabels(deployment.Labels),
-		w.DisplayName(fmtDeploymentDisplayName(deployment)),
-=======
 		w.Name(fmtDeploymentDisplayName(deployment, w.Config().ClusterName)),
 		w.ResourceLabels(deployment.Labels),
 		w.DisplayName(w.getDesiredDisplayName(deployment)),
->>>>>>> 3519dca8
 		w.SystemCategories(category),
 		w.Auto("name", deployment.Name),
 		w.Auto("namespace", deployment.Namespace),
@@ -183,14 +155,6 @@
 }
 
 // fmtDeploymentDisplayName implements the conversion for the deployment display name
-<<<<<<< HEAD
-func fmtDeploymentDisplayName(deployment *appsv1.Deployment) string {
-	return fmt.Sprintf("%s.%s.deploy-%s", deployment.Name, deployment.Namespace, string(deployment.UID))
-}
-
-// GetDeploymentsMap implements the getting deployments map info from k8s
-func GetDeploymentsMap(lctx *lmctx.LMContext, k8sClient kubernetes.Interface, namespace string) (map[string]string, error) {
-=======
 func fmtDeploymentDisplayName(deployment *appsv1.Deployment, clusterName string) string {
 	return fmt.Sprintf("%s-deploy-%s-%s", deployment.Name, deployment.Namespace, clusterName)
 }
@@ -201,7 +165,6 @@
 
 // GetDeploymentsMap implements the getting deployments map info from k8s
 func GetDeploymentsMap(lctx *lmctx.LMContext, k8sClient kubernetes.Interface, namespace string, clusterName string) (map[string]string, error) {
->>>>>>> 3519dca8
 	log := lmlog.Logger(lctx)
 	deploymentsMap := make(map[string]string)
 	deploymentList, err := k8sClient.AppsV1().Deployments(namespace).List(v1.ListOptions{})
@@ -210,11 +173,7 @@
 		return nil, err
 	}
 	for i := range deploymentList.Items {
-<<<<<<< HEAD
-		deploymentsMap[fmtDeploymentDisplayName(&deploymentList.Items[i])] = deploymentList.Items[i].Name
-=======
 		deploymentsMap[fmtDeploymentDisplayName(&deploymentList.Items[i], clusterName)] = deploymentList.Items[i].Name
->>>>>>> 3519dca8
 	}
 
 	return deploymentsMap, nil
