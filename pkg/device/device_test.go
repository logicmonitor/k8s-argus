package device

import (
	"testing"

	"github.com/logicmonitor/k8s-argus/pkg/config"
	lmlog "github.com/logicmonitor/k8s-argus/pkg/log"
	"github.com/logicmonitor/k8s-argus/pkg/types"
<<<<<<< HEAD
	"github.com/sirupsen/logrus"
	"github.com/stretchr/testify/assert"
	"github.com/vkumbhar94/lm-sdk-go/models"
)

var (
	deviceName             = "test-device"
	customPropertiesName1  = "name1"
	customPropertiesValue1 = "value1"
	customPropertiesName2  = "name2"
	customPropertiesValue2 = "value2"

	systemPropertiesName1  = "system-name1"
	systemPropertiesValue1 = "system-value1"
	systemPropertiesName2  = "system-name2"
	systemPropertiesValue2 = "system-value2"
)

func TestBuildeviceWithExistingDeviceInput(t *testing.T) {
	manager := Manager{}
	config := &config.Config{
		Address:         "address",
		ClusterCategory: "category",
		ClusterName:     "clusterName",
		Debug:           false,
		DeleteDevices:   false,
		DisableAlerting: true,
		ClusterGroupID:  123,
		ProxyURL:        "url",
	}

	options := []types.DeviceOption{
		manager.Name("Name"),
		manager.DisplayName("DisplayName"),
		manager.SystemCategories("catgory"),
	}

	inputdevice := getSampleDevice()
	lctx := lmlog.NewLMContextWith(logrus.WithFields(logrus.Fields{"device_id": "build_device_test"}))
	device := buildDevice(lctx, config, inputdevice, options...)

	if inputdevice.Name != device.Name {
		t.Errorf("TestBuildeviceWithExistingDeviceInput - Error building device %v", device.Name)
	}
}

func TestFindByDisplayNamesWithEmptyDisplayNames(t *testing.T) {
	displayNames := []string{}
	manager := Manager{}

=======
	"github.com/logicmonitor/lm-sdk-go/models"
	"github.com/sirupsen/logrus"
	"github.com/stretchr/testify/assert"
)

var (
	deviceName = "test-device"
)

func TestBuildeviceWithExistingDeviceInput(t *testing.T) {
	manager := Manager{}
	config := &config.Config{
		Address:         "address",
		ClusterCategory: "category",
		ClusterName:     "clusterName",
		Debug:           false,
		DeleteDevices:   false,
		DisableAlerting: true,
		ClusterGroupID:  123,
		ProxyURL:        "url",
	}

	options := []types.DeviceOption{
		manager.Name("Name"),
		manager.DisplayName("DisplayName"),
		manager.SystemCategories("catgory"),
	}

	inputdevice := getSampleDevice()
	lctx := lmlog.NewLMContextWith(logrus.WithFields(logrus.Fields{"device_id": "build_device_test"}))
	device := buildDevice(lctx, config, inputdevice, options...)

	if inputdevice.Name != device.Name {
		t.Errorf("TestBuildeviceWithExistingDeviceInput - Error building device %v", device.Name)
	}
}

func TestFindByDisplayNamesWithEmptyDisplayNames(t *testing.T) {
	displayNames := []string{}
	manager := Manager{}

>>>>>>> 3519dca8
	expectedDevice := []*models.Device{}
	lctx := lmlog.NewLMContextWith(logrus.WithFields(logrus.Fields{"device_id": "build_device_test"}))
	actualDevice, err := manager.FindByDisplayNames(lctx, "pods", displayNames...)
	assert.Nil(t, err)
	assert.Equal(t, expectedDevice, actualDevice)
}

<<<<<<< HEAD
func TestGetPropertyValue(t *testing.T) {
	device := getSampleDevice()
	manage := Manager{}
	value := manage.GetPropertyValue(device, customPropertiesName1)
	t.Logf("name=%s, value=%s", customPropertiesName1, value)
	value = manage.GetPropertyValue(device, systemPropertiesName2)
	t.Logf("name=%s, value=%s", systemPropertiesName2, value)
	value = manage.GetPropertyValue(device, "non-exist-name")
	t.Logf("name=%s, value=%s", "non-exist-name", value)
}

=======
>>>>>>> 3519dca8
func getSampleDevice() *models.Device {
	return &models.Device{
		Name:        &deviceName,
		DisplayName: &deviceName,
	}
}<|MERGE_RESOLUTION|>--- conflicted
+++ resolved
@@ -6,58 +6,6 @@
 	"github.com/logicmonitor/k8s-argus/pkg/config"
 	lmlog "github.com/logicmonitor/k8s-argus/pkg/log"
 	"github.com/logicmonitor/k8s-argus/pkg/types"
-<<<<<<< HEAD
-	"github.com/sirupsen/logrus"
-	"github.com/stretchr/testify/assert"
-	"github.com/vkumbhar94/lm-sdk-go/models"
-)
-
-var (
-	deviceName             = "test-device"
-	customPropertiesName1  = "name1"
-	customPropertiesValue1 = "value1"
-	customPropertiesName2  = "name2"
-	customPropertiesValue2 = "value2"
-
-	systemPropertiesName1  = "system-name1"
-	systemPropertiesValue1 = "system-value1"
-	systemPropertiesName2  = "system-name2"
-	systemPropertiesValue2 = "system-value2"
-)
-
-func TestBuildeviceWithExistingDeviceInput(t *testing.T) {
-	manager := Manager{}
-	config := &config.Config{
-		Address:         "address",
-		ClusterCategory: "category",
-		ClusterName:     "clusterName",
-		Debug:           false,
-		DeleteDevices:   false,
-		DisableAlerting: true,
-		ClusterGroupID:  123,
-		ProxyURL:        "url",
-	}
-
-	options := []types.DeviceOption{
-		manager.Name("Name"),
-		manager.DisplayName("DisplayName"),
-		manager.SystemCategories("catgory"),
-	}
-
-	inputdevice := getSampleDevice()
-	lctx := lmlog.NewLMContextWith(logrus.WithFields(logrus.Fields{"device_id": "build_device_test"}))
-	device := buildDevice(lctx, config, inputdevice, options...)
-
-	if inputdevice.Name != device.Name {
-		t.Errorf("TestBuildeviceWithExistingDeviceInput - Error building device %v", device.Name)
-	}
-}
-
-func TestFindByDisplayNamesWithEmptyDisplayNames(t *testing.T) {
-	displayNames := []string{}
-	manager := Manager{}
-
-=======
 	"github.com/logicmonitor/lm-sdk-go/models"
 	"github.com/sirupsen/logrus"
 	"github.com/stretchr/testify/assert"
@@ -99,7 +47,6 @@
 	displayNames := []string{}
 	manager := Manager{}
 
->>>>>>> 3519dca8
 	expectedDevice := []*models.Device{}
 	lctx := lmlog.NewLMContextWith(logrus.WithFields(logrus.Fields{"device_id": "build_device_test"}))
 	actualDevice, err := manager.FindByDisplayNames(lctx, "pods", displayNames...)
@@ -107,20 +54,6 @@
 	assert.Equal(t, expectedDevice, actualDevice)
 }
 
-<<<<<<< HEAD
-func TestGetPropertyValue(t *testing.T) {
-	device := getSampleDevice()
-	manage := Manager{}
-	value := manage.GetPropertyValue(device, customPropertiesName1)
-	t.Logf("name=%s, value=%s", customPropertiesName1, value)
-	value = manage.GetPropertyValue(device, systemPropertiesName2)
-	t.Logf("name=%s, value=%s", systemPropertiesName2, value)
-	value = manage.GetPropertyValue(device, "non-exist-name")
-	t.Logf("name=%s, value=%s", "non-exist-name", value)
-}
-
-=======
->>>>>>> 3519dca8
 func getSampleDevice() *models.Device {
 	return &models.Device{
 		Name:        &deviceName,
