package device

import (
	"fmt"
	"strings"

	"github.com/logicmonitor/k8s-argus/pkg/config"
	"github.com/logicmonitor/k8s-argus/pkg/constants"
	"github.com/logicmonitor/k8s-argus/pkg/device/builder"
	"github.com/logicmonitor/k8s-argus/pkg/devicecache"
	"github.com/logicmonitor/k8s-argus/pkg/filters"
	"github.com/logicmonitor/k8s-argus/pkg/lmctx"
	lmlog "github.com/logicmonitor/k8s-argus/pkg/log"
	util "github.com/logicmonitor/k8s-argus/pkg/utilities"

	//"github.com/logicmonitor/k8s-argus/pkg/lmexec"
	"github.com/logicmonitor/k8s-argus/pkg/types"
	cscutils "github.com/logicmonitor/k8s-argus/pkg/utilities"
	"github.com/logicmonitor/lm-sdk-go/client/lm"
	"github.com/logicmonitor/lm-sdk-go/models"
)

// Manager implements types.DeviceManager
type Manager struct {
	ResourceType string
	*types.Base
	*builder.Builder
	types.LMExecutor
	types.LMFacade
	DC *devicecache.DeviceCache
}

func buildDevice(lctx *lmctx.LMContext, c *config.Config, d *models.Device, options ...types.DeviceOption) *models.Device {
	log := lmlog.Logger(lctx)
	if d == nil {
		hostGroupIds := "1"
		propertyName := constants.K8sClusterNamePropertyKey
		// use the copy value
		clusterName := c.ClusterName
		d = &models.Device{
			CustomProperties: []*models.NameAndValue{
				{
					Name:  &propertyName,
					Value: &clusterName,
				},
			},
			DisableAlerting: c.DisableAlerting,
			HostGroupIds:    &hostGroupIds,
			DeviceType:      constants.K8sDeviceType,
		}

		for _, option := range options {
			option(d)
		}

		collectorID := cscutils.GetCollectorID()
		log.Infof("Using collector ID %d for %q", collectorID, *d.DisplayName)
		d.PreferredCollectorID = &collectorID
	} else {
		for _, option := range options {
			option(d)
		}
	}

	return d
}

// checkAndUpdateExistingDevice tries to find and update the devices which needs to be changed
func (m *Manager) checkAndUpdateExistingDevice(lctx *lmctx.LMContext, resource string, device *models.Device) (*models.Device, error) {
	log := lmlog.Logger(lctx)
	currentCluster := m.Config().ClusterName
	existingDevices, err := m.FindByDisplayNames(lctx, resource, *device.DisplayName, util.GetFullDisplayName(device, resource, currentCluster))

	if err != nil {
		return nil, err
	}
	if len(existingDevices) == 0 {
		return nil, fmt.Errorf("cannot find devices with names: %s , %s", *device.DisplayName, util.GetFullDisplayName(device, resource, currentCluster))
	}
	for _, existingDevice := range existingDevices {
		clusterName := util.GetPropertyValue(existingDevice, constants.K8sClusterNamePropertyKey)
		if clusterName == currentCluster {
			// the device which is not changed will be ignored
			if util.GetDisplayNameWithNamespace(existingDevice, resource) == util.GetDisplayNameWithNamespace(device, resource) {
				log.Infof("No changes to device (%s). Ignoring update", *device.DisplayName)
				m.DC.Set(util.GetFullDisplayName(existingDevice, resource, currentCluster))
				return nil, nil
			}

			log.Infof("Updating and moving to conflicts group - existing device (%s)", *existingDevice.DisplayName)
			err2 := m.moveDeviceToConflictGroup(lctx, existingDevice, resource)
			if err2 != nil {
				log.Errorf("%v", err2)
				return nil, err2
			}

			m.DC.Set(util.GetFullDisplayName(existingDevice, resource, currentCluster))
			return existingDevice, nil
		}
	}
	return nil, nil
}

// renameAndAddDevice rename display name and then add the device
func (m *Manager) renameAndAddDevice(lctx *lmctx.LMContext, resource string, device *models.Device) (*models.Device, error) {
	restResponse, err := m.addDevice(lctx, resource, device)

	if err != nil {
		return nil, err
	}
	return restResponse.(*lm.AddDeviceOK).Payload, nil
}

// RenameAndUpdateDevice renames the device display as per desiredDisplayName and moves the conflicting devices to conflicts dynamic group.
func (m *Manager) RenameAndUpdateDevice(lctx *lmctx.LMContext, resource string, device *models.Device, desiredDisplayName string) error {
	log := lmlog.Logger(lctx)
	collectorID := cscutils.GetCollectorID()
	device.PreferredCollectorID = &collectorID

	*device.DisplayName = desiredDisplayName
	updatedDevice, err := m.updateAndReplace(lctx, resource, device.ID, device)

	// remove conflict category from sys-category of device.
	if util.IsConflictingDevice(updatedDevice, resource) {
		currentCategories := getCurrentSystemCategoriesForDevice(updatedDevice)
		updatedCategories := strings.ReplaceAll(currentCategories, util.GetConflictCategoryByResourceType(resource), "")
		entityProperty := models.EntityProperty{Name: constants.K8sSystemCategoriesPropertyKey, Value: updatedCategories, Type: "system"}
		err1 := m.updateDevicePropertyByName(lctx, updatedDevice.ID, &entityProperty, resource)
		if err1 != nil {
			return err1
		}
	}

	if err != nil {
		deviceDefault, _ := err.(*lm.UpdateDeviceDefault)
		// handle the device existing case
		if deviceDefault != nil && deviceDefault.Code() == 409 {
			log.Infof("Device with displayName %s already exists, rename and moving it to conflicts group.", *device.DisplayName)
			options := []types.DeviceOption{
				m.DisplayName(util.GetFullDisplayName(device, resource, m.Config().ClusterName)),
			}
			newDevice, err := m.UpdateAndReplace(lctx, resource, device, options...)
			if err != nil {
				return err
			}
			err2 := m.moveDeviceToConflictGroup(lctx, newDevice, resource)
			if err2 != nil {
				log.Errorf("%v", err2)
				return err2
			}

			m.DC.Set(*device.DisplayName)
			return nil
		}
		log.Errorf("%v", err)
		return err
	}

	m.DC.Set(util.GetFullDisplayName(updatedDevice, resource, m.Config().ClusterName))
	return nil
}

// GetDesiredDisplayName returns desired display name based on FullDisplayNameIncludeClusterName and FullDisplayNameIncludeNamespace properties.
func (m *Manager) GetDesiredDisplayName(name, namespace, resource string) string {
	return util.GetDesiredDisplayNameByResourceAndConfig(name, namespace, m.Config().ClusterName, resource, m.Config().FullDisplayNameIncludeNamespace, m.Config().FullDisplayNameIncludeClusterName)
}

func (m *Manager) updateAndReplace(lctx *lmctx.LMContext, resource string, id int32, device *models.Device) (*models.Device, error) {
	log := lmlog.Logger(lctx)
	opType := "replace"
	params := lm.NewUpdateDeviceParams()
	params.SetID(id)
	params.SetBody(device)
	params.SetOpType(&opType)
	cmd := &types.HTTPCommand{
		Command: &types.Command{
			ExecFun: m.UpdateDevice(params),
			LMCtx:   lctx,
		},
		Method:   "PUT",
		Category: "device",
		LMHCErrParse: &types.LMHCErrParse{
			ParseErrResp: m.UpdateDeviceErrResp,
		},
	}
	restResponse, err := m.LMFacade.SendReceive(lctx, resource, cmd)

	//restResponse, err := m.LMClient.LM.UpdateDevice(params)
	if err != nil {
		return nil, err
	}
	resp := restResponse.(*lm.UpdateDeviceOK)
	log.Debugf("%#v", resp)

	return resp.Payload, nil
}

// FindByDisplayName implements types.DeviceManager.
func (m *Manager) FindByDisplayName(lctx *lmctx.LMContext, resource string, name string) (*models.Device, error) {
	log := lmlog.Logger(lctx)
	filter := fmt.Sprintf("displayName:\"%s\"", name)
	params := lm.NewGetDeviceListParams()
	params.SetFilter(&filter)
	cmd := &types.HTTPCommand{
		Command: &types.Command{
			ExecFun: m.GetDeviceList(params),
			LMCtx:   lctx,
		},
		Method:   "GET",
		Category: "device",
		LMHCErrParse: &types.LMHCErrParse{
			ParseErrResp: m.GetDeviceListErrResp,
		},
	}
	restResponse, err := m.LMFacade.SendReceive(lctx, resource, cmd)
	//restResponse, err := m.LMClient.LM.GetDeviceList(params)
	if err != nil {
		return nil, err
	}
	resp := restResponse.(*lm.GetDeviceListOK)
	log.Debugf("%#v", resp)
	if resp.Payload.Total == 1 {
		return resp.Payload.Items[0], nil
	}

	return nil, nil
}

// FindByDisplayNames implements types.DeviceManager.
func (m *Manager) FindByDisplayNames(lctx *lmctx.LMContext, resource string, displayNames ...string) ([]*models.Device, error) {
	log := lmlog.Logger(lctx)
	if len(displayNames) == 0 {
		return []*models.Device{}, nil
	}
	filter := fmt.Sprintf("displayName:\"%s\"", strings.Join(displayNames, "\"|\""))
	params := lm.NewGetDeviceListParams()
	params.SetFilter(&filter)
	cmd := &types.HTTPCommand{
		Command: &types.Command{
			ExecFun: m.GetDeviceList(params),
			LMCtx:   lctx,
		},
		Method:   "GET",
		Category: "device",
		LMHCErrParse: &types.LMHCErrParse{
			ParseErrResp: m.GetDeviceListErrResp,
		},
	}
	restResponse, err := m.LMFacade.SendReceive(lctx, resource, cmd)
	//restResponse, err := m.LMClient.LM.GetDeviceList(params)
	if err != nil {
		return nil, err
	}
	resp := restResponse.(*lm.GetDeviceListOK)
	log.Debugf("%#v", resp)
	return resp.Payload.Items, nil
}

// getEvaluationParamsForResource generates evaluation parameters based on labels and specified resource
func getEvaluationParamsForResource(device *models.Device, labels map[string]string) (map[string]interface{}, error) {
	evaluationParams := make(map[string]interface{})

	for key, value := range labels {
		key = filters.CheckAndReplaceInvalidChars(key)
		value = filters.CheckAndReplaceInvalidChars(value)
		evaluationParams[key] = value
	}

	evaluationParams["name"] = filters.CheckAndReplaceInvalidChars(*device.DisplayName)
	return evaluationParams, nil
}

// Add implements types.DeviceManager.
func (m *Manager) Add(lctx *lmctx.LMContext, resource string, labels map[string]string, options ...types.DeviceOption) (*models.Device, error) {
	log := lmlog.Logger(lctx)
	device := buildDevice(lctx, m.Config(), nil, options...)

	if !m.checkPingDeviceAndSystemIPs(lctx, device) {
		log.Warnf("Property '%s' is empty for device '%s', skipping", constants.K8sSystemIPsPropertyKey, *device.DisplayName)
		return nil, nil
	}

	evaluationParams, err := getEvaluationParamsForResource(device, labels)
	if err != nil {
		return nil, err
	}
	log.Debugf("Evaluation params for resource %s %+v:", resource, evaluationParams)

	if filters.Eval(resource, evaluationParams) {
		log.Infof("Filtering out %s %s.", resource, *device.DisplayName)
		// delete existing resource which is mentioned for filtering.
		err := m.DeleteByDisplayName(lctx, resource, *device.DisplayName, util.GetFullDisplayName(device, resource, m.Config().ClusterName))
		if err != nil {
			return nil, err
		}
		return nil, nil
	}

	restResponse, err := m.addDevice(lctx, resource, device)
	if err != nil {
		deviceDefault, ok := err.(*lm.AddDeviceDefault)
		if !ok {
			return nil, err
		}
		// handle the device existing case
		if deviceDefault != nil && deviceDefault.Code() == 409 {
			newdevice, err := m.addConflictingDevice(lctx, device, resource, options...)
			if err != nil {
				return nil, err
			}
			return newdevice, nil
		}
		return nil, err
	}
	resp := restResponse.(*lm.AddDeviceOK)
	m.DC.Set(util.GetFullDisplayName(resp.Payload, resource, m.Config().ClusterName))
	log.Debugf("%#v", resp)
	return resp.Payload, nil
}

func (m *Manager) addConflictingDevice(lctx *lmctx.LMContext, device *models.Device, resource string, options ...types.DeviceOption) (*models.Device, error) {
	log := lmlog.Logger(lctx)
	log.Infof("Check and Update the existing device: %s", *device.DisplayName)
	updatedevice, err := m.checkAndUpdateExistingDevice(lctx, resource, device)
	if err != nil {
		log.Errorf("failed to updated device: %v", err)
		return nil, fmt.Errorf("failed to updated device")
	}

	if updatedevice == nil {
		return device, nil
	}

	currentCluster := m.Config().ClusterName
	log.Infof("Adding new device %s and moving to conflicts group.", *device.DisplayName)
	options = append(options, m.Custom(constants.K8sSystemCategoriesPropertyKey, util.GetConflictCategoryByResourceType(resource)))
	*device.DisplayName = util.GetFullDisplayName(device, resource, currentCluster)
	newDevice := buildDevice(lctx, m.Config(), device, options...)
	renamedDevice, err := m.renameAndAddDevice(lctx, resource, newDevice)

	if err != nil {
		log.Errorf("add new device failed: %v", err)
		return nil, fmt.Errorf("add new device failed")
	}

	m.DC.Set(util.GetFullDisplayName(renamedDevice, resource, currentCluster))
	return renamedDevice, nil
}

func (m *Manager) moveDeviceToConflictGroup(lctx *lmctx.LMContext, device *models.Device, resource string) error {
	updatedCategories := fmt.Sprintf(getCurrentSystemCategoriesForDevice(device) + "," + util.GetConflictCategoryByResourceType(resource))
	entityProperty := models.EntityProperty{Name: constants.K8sSystemCategoriesPropertyKey, Value: updatedCategories, Type: "system"}
	err := m.updateDevicePropertyByName(lctx, device.ID, &entityProperty, resource)
	if err != nil {
		return err
	}
	return nil
}

func getCurrentSystemCategoriesForDevice(device *models.Device) string {
	return util.GetPropertyValue(device, constants.K8sSystemCategoriesPropertyKey)
}

// checkPingDeviceAndSystemIPs verifies that 'system.ips' property is present if device ping feature is enabled.
// If hostNetwork is enabled then device hostname is set as resource name instead of IP Address.
// In this case collector uses 'system.ips' to communicate with the resource.
func (m *Manager) checkPingDeviceAndSystemIPs(lctx *lmctx.LMContext, device *models.Device) bool {
	isPingDevice := lctx.Extract(constants.IsPingDevice)
	if isPingDevice != nil && isPingDevice.(bool) && util.GetPropertyValue(device, constants.K8sSystemIPsPropertyKey) == "" {
		return false
	}
	return true
}

func (m *Manager) addDevice(lctx *lmctx.LMContext, resource string, device *models.Device) (interface{}, error) {
	params := lm.NewAddDeviceParams()
	addFromWizard := false
	params.SetAddFromWizard(&addFromWizard)
	params.SetBody(device)
	cmd := &types.HTTPCommand{
		Command: &types.Command{
			ExecFun: m.AddDevice(params),
			LMCtx:   lctx,
		},
		Method:   "POST",
		Category: "device",
		LMHCErrParse: &types.LMHCErrParse{
			ParseErrResp: m.AddDeviceErrResp,
		},
	}
	restResponse, err := m.LMFacade.SendReceive(lctx, resource, cmd)
	return restResponse, err
}

// UpdateAndReplace implements types.DeviceManager.
func (m *Manager) UpdateAndReplace(lctx *lmctx.LMContext, resource string, d *models.Device, options ...types.DeviceOption) (*models.Device, error) {
	log := lmlog.Logger(lctx)
	device := buildDevice(lctx, m.Config(), d, options...)
	log.Debugf("%#v", device)

	return m.updateAndReplace(lctx, resource, d.ID, device)
}

// UpdateAndReplaceByDisplayName implements types.DeviceManager.
func (m *Manager) UpdateAndReplaceByDisplayName(lctx *lmctx.LMContext, resource, name, fullName string, filter types.UpdateFilter, labels map[string]string, options ...types.DeviceOption) (*models.Device, error) {
	log := lmlog.Logger(lctx)
	if !m.DC.Exists(fullName) {
		log.Infof("Missing device %v; adding it now", name)
		return m.Add(lctx, resource, labels, options...)
	}
	if filter != nil && !filter() {
		log.Debugf("filtered device update %s", name)
		return nil, nil
	}

	existingDevice, err := m.getExisitingDeviceByGivenProperties(lctx, name, fullName, resource)

	if err != nil {
		return nil, err
	}

	if existingDevice == nil {
		log.Warnf("Could not find device %q", name)
		return nil, nil
	}

	options = append(options, m.DisplayName(*existingDevice.DisplayName))

	// Update the device.
	device, err := m.UpdateAndReplace(lctx, resource, existingDevice, options...)
	if err != nil {

		return nil, err
	}
	m.DC.Set(util.GetFullDisplayName(device, resource, m.Config().ClusterName))
	return device, nil
}

// UpdateAndReplaceField implements types.DeviceManager.
func (m *Manager) UpdateAndReplaceField(lctx *lmctx.LMContext, resource string, device *models.Device, fields string) (*models.Device, error) {
	params := lm.NewPatchDeviceParams()
	params.SetID(device.ID)
	params.SetPatchFields(&fields)
	params.SetBody(device)
	opType := "replace"
	params.SetOpType(&opType)

	cmd := &types.HTTPCommand{
		Command: &types.Command{
			ExecFun: m.PatchDevice(params),
			LMCtx:   lctx,
		},
		Method:   "PATCH",
		Category: "device",
		LMHCErrParse: &types.LMHCErrParse{
			ParseErrResp: m.PatchDeviceErrResp,
		},
	}

	restResponse, err := m.LMFacade.SendReceive(lctx, resource, cmd)
	if err != nil {
		return nil, err
	}
	resp := restResponse.(*lm.PatchDeviceOK)
	return resp.Payload, nil
}

<<<<<<< HEAD
=======
// UpdateDevicePropertyByName updates the specified property value for a device.
func (m *Manager) updateDevicePropertyByName(lctx *lmctx.LMContext, deviceID int32, entityProperty *models.EntityProperty, resource string) error {
	log := lmlog.Logger(lctx)
	params := lm.NewUpdateDevicePropertyByNameParams()
	params.SetBody(entityProperty)
	params.SetDeviceID(deviceID)
	params.SetName(entityProperty.Name)
	cmd := &types.HTTPCommand{
		Command: &types.Command{
			ExecFun: m.UpdateDevicePropertyByName(params),
			LMCtx:   lctx,
		},
		Method:   "PUT",
		Category: "device",
		LMHCErrParse: &types.LMHCErrParse{
			ParseErrResp: m.UpdateDevicePropertyErrResp,
		},
	}
	restResponse, err := m.LMFacade.SendReceive(lctx, resource, cmd)
	//restResponse, err := client.LM.UpdateDevicePropertyByName(params)

	if err != nil {
		return fmt.Errorf("failed to update device property '%v'. Error: %v", entityProperty.Name, err)
	}
	resp := restResponse.(*lm.UpdateDevicePropertyByNameOK)
	log.Debugf("update property response payload : %#v", resp.Payload)

	return nil
}

// TODO: this method needs to be removed in DEV-50496

>>>>>>> 3519dca8
// UpdateAndReplaceFieldByDisplayName implements types.DeviceManager.
func (m *Manager) UpdateAndReplaceFieldByDisplayName(lctx *lmctx.LMContext, resource, name, fullName, field string, options ...types.DeviceOption) (*models.Device, error) {
	log := lmlog.Logger(lctx)

	existingDevice, err := m.getExisitingDeviceByGivenProperties(lctx, name, fullName, resource)

	if err != nil {
		return nil, err
	}

	if existingDevice == nil {
		log.Warnf("Could not find device %q", name)
		return nil, nil
	}
<<<<<<< HEAD
	options = append(options, m.DisplayName(*d.DisplayName))
	device := buildDevice(lctx, m.Config(), d, options...)
	// TODO: Use PATCH API once issue is fixed & don't pass complete device object
	// updatedDevice, err := m.UpdateAndReplaceField(lctx, resource, device, field)
	updatedDevice, err := m.updateAndReplace(lctx, resource, device.ID, device)
=======

	options = append(options, m.DisplayName(*existingDevice.DisplayName))
	// Update the device.
	device, err := m.UpdateAndReplaceField(lctx, resource, existingDevice, field, options...)
>>>>>>> 3519dca8
	if err != nil {
		return nil, err
	}
	return updatedDevice, nil
}

// DeleteByID implements types.DeviceManager.
func (m *Manager) DeleteByID(lctx *lmctx.LMContext, resource string, id int32) error {
	params := lm.NewDeleteDeviceByIDParams()
	params.SetID(id)
	cmd := &types.HTTPCommand{
		Command: &types.Command{
			ExecFun: m.DeleteDeviceByID(params),
			LMCtx:   lctx,
		},
		Method:   "DELETE",
		Category: "device",
		LMHCErrParse: &types.LMHCErrParse{
			ParseErrResp: m.DeleteDeviceByIDErrResp,
		},
	}
	_, err := m.LMFacade.SendReceive(lctx, resource, cmd)
	//_, err := m.LMClient.LM.DeleteDeviceByID(params)
	return err
}

// DeleteByDisplayName implements types.DeviceManager.
func (m *Manager) DeleteByDisplayName(lctx *lmctx.LMContext, resource, name, fullName string) error {
	log := lmlog.Logger(lctx)
	existingDevice, err := m.getExisitingDeviceByGivenProperties(lctx, name, fullName, resource)

	if err != nil {
		return err
	}

	if existingDevice == nil {
		log.Infof("Could not find device %q", name)
		return nil
	}

	err2 := m.DeleteByID(lctx, resource, existingDevice.ID)
	if err2 != nil {
		return err2
	}
	m.DC.Unset(name)
	log.Infof("deleted device %q", name)

	return nil
}

func (m *Manager) getExisitingDeviceByGivenProperties(lctx *lmctx.LMContext, name, fullName, resource string) (*models.Device, error) {
	log := lmlog.Logger(lctx)
	existingDevices, err := m.FindByDisplayNames(lctx, resource, name, fullName)

	if err != nil {
		log.Errorf("Error finding devices with names: %s, %s - %v", name, fullName, err)
		return nil, err
	}

	if len(existingDevices) == 0 {
		log.Debugf("Could not find device %q", name)
		return nil, nil
	}

	for _, existingDevice := range existingDevices {
		clusterName := util.GetPropertyValue(existingDevice, constants.K8sClusterNamePropertyKey)
		if util.GetFullDisplayName(existingDevice, resource, clusterName) == fullName {
			return existingDevice, nil
		}
	}
	return nil, nil
}

// Config implements types.DeviceManager.
func (m *Manager) Config() *config.Config {
	return m.Base.Config
}

// GetListByGroupID implements getting all the devices belongs to the group directly
func (m *Manager) GetListByGroupID(lctx *lmctx.LMContext, resource string, groupID int32) ([]*models.Device, error) {
	log := lmlog.Logger(lctx)
	params := lm.NewGetImmediateDeviceListByDeviceGroupIDParams()
	params.SetID(groupID)
	fields := "id,name,displayName,customProperties"
	params.SetFields(&fields)
	size := int32(-1)
	params.SetSize(&size)

	cmd := &types.HTTPCommand{
		Command: &types.Command{
			ExecFun: m.GetImmediateDeviceListByDeviceGroupID(params),
			LMCtx:   lctx,
		},
		Method:   "GET",
		Category: "device",
		LMHCErrParse: &types.LMHCErrParse{
			ParseErrResp: m.GetImmediateDeviceListByDeviceGroupIDErrResp,
		},
	}

	restResponse, err := m.LMFacade.SendReceive(lctx, resource, cmd)
	//restResponse, err := m.LMClient.LM.GetImmediateDeviceListByDeviceGroupID(params)
	if err != nil {
		return nil, err
	}
	resp := restResponse.(*lm.GetImmediateDeviceListByDeviceGroupIDOK)
	log.Debugf("%#v", resp)
	return resp.Payload.Items, nil
}<|MERGE_RESOLUTION|>--- conflicted
+++ resolved
@@ -465,8 +465,6 @@
 	return resp.Payload, nil
 }
 
-<<<<<<< HEAD
-=======
 // UpdateDevicePropertyByName updates the specified property value for a device.
 func (m *Manager) updateDevicePropertyByName(lctx *lmctx.LMContext, deviceID int32, entityProperty *models.EntityProperty, resource string) error {
 	log := lmlog.Logger(lctx)
@@ -499,7 +497,6 @@
 
 // TODO: this method needs to be removed in DEV-50496
 
->>>>>>> 3519dca8
 // UpdateAndReplaceFieldByDisplayName implements types.DeviceManager.
 func (m *Manager) UpdateAndReplaceFieldByDisplayName(lctx *lmctx.LMContext, resource, name, fullName, field string, options ...types.DeviceOption) (*models.Device, error) {
 	log := lmlog.Logger(lctx)
@@ -514,18 +511,11 @@
 		log.Warnf("Could not find device %q", name)
 		return nil, nil
 	}
-<<<<<<< HEAD
-	options = append(options, m.DisplayName(*d.DisplayName))
-	device := buildDevice(lctx, m.Config(), d, options...)
+	options = append(options, m.DisplayName(*existingDevice.DisplayName))
+	device := buildDevice(lctx, m.Config(), existingDevice, options...)
 	// TODO: Use PATCH API once issue is fixed & don't pass complete device object
 	// updatedDevice, err := m.UpdateAndReplaceField(lctx, resource, device, field)
 	updatedDevice, err := m.updateAndReplace(lctx, resource, device.ID, device)
-=======
-
-	options = append(options, m.DisplayName(*existingDevice.DisplayName))
-	// Update the device.
-	device, err := m.UpdateAndReplaceField(lctx, resource, existingDevice, field, options...)
->>>>>>> 3519dca8
 	if err != nil {
 		return nil, err
 	}
