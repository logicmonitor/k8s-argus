--- conflicted
+++ resolved
@@ -439,7 +439,7 @@
 		return nil, err
 	}
 
-<<<<<<< HEAD
+
 	isExclude := m.evalExclusion(lctx, device, resource, labels)
 	if isExclude {
 		// delete existing resource which is mentioned for discovery filtering.
@@ -453,8 +453,6 @@
 		return nil, nil
 	}
 
-=======
->>>>>>> 7c74e6fc
 	if !m.DC.Exists(fullName) {
 		log.Infof("Missing device %v; (full name = %v) adding it now", name, fullName)
 		return m.Add(lctx, resource, labels, options...)
@@ -689,11 +687,10 @@
 	if err2 != nil {
 		return err2
 	}
-<<<<<<< HEAD
+
 	m.DC.Unset(fullName)
-=======
-	m.DC.Unset(name)
->>>>>>> 7c74e6fc
+
+
 	log.Infof("Deleted device %q", name)
 
 	return nil
