--- conflicted
+++ resolved
@@ -439,8 +439,6 @@
 		return nil, err
 	}
 
-<<<<<<< HEAD
-
 	isExclude := m.evalExclusion(lctx, device, resource, labels)
 	if isExclude {
 		// delete existing resource which is mentioned for discovery filtering.
@@ -454,8 +452,6 @@
 		return nil, nil
 	}
 
-=======
->>>>>>> c95d3002
 	if !m.DC.Exists(fullName) {
 		log.Infof("Missing device %v; (full name = %v) adding it now", name, fullName)
 		return m.Add(lctx, resource, labels, options...)
@@ -690,14 +686,7 @@
 	if err2 != nil {
 		return err2
 	}
-<<<<<<< HEAD
-
 	m.DC.Unset(fullName)
-
-
-=======
-	m.DC.Unset(name)
->>>>>>> c95d3002
 	log.Infof("Deleted device %q", name)
 
 	return nil
