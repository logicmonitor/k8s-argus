--- conflicted
+++ resolved
@@ -65,22 +65,6 @@
 }
 
 // GetK8sRESTClient get the K8s RESTClient by apiVersion, use the default V1 version if there is no match
-<<<<<<< HEAD
-func GetK8sRESTClient(clientset *kubernetes.Clientset, apiVersion string) rest.Interface {
-	switch apiVersion {
-	case constants.K8sAPIVersionV1:
-
-		return clientset.CoreV1().RESTClient()
-	case constants.K8sAPIVersionAppsV1beta2:
-
-		return clientset.AppsV1beta2().RESTClient()
-	case constants.K8sAPIVersionAppsV1:
-
-		return clientset.AppsV1().RESTClient()
-	case constants.K8sAutoscalingV1:
-
-		return clientset.AutoscalingV1().RESTClient()
-=======
 // nolint: cyclop
 func GetK8sRESTClient(clientset *kubernetes.Clientset, apiVersion string) rest.Interface {
 	switch apiVersion {
@@ -102,7 +86,6 @@
 		return clientset.NetworkingV1().RESTClient()
 	case constants.K8sAPIVersionNetworkingV1Beta1:
 		return clientset.NetworkingV1beta1().RESTClient()
->>>>>>> ce95817f
 	default:
 
 		return clientset.CoreV1().RESTClient()
@@ -299,11 +282,7 @@
 				},
 			},
 			DisableAlerting: c.DisableAlerting,
-<<<<<<< HEAD
-			HostGroupIds:    &hostGroupIds,
-=======
 			HostGroupIds:    hostGroupIds,
->>>>>>> ce95817f
 			DeviceType:      constants.K8sResourceType,
 		}
 
