--- conflicted
+++ resolved
@@ -2,8 +2,6 @@
 
 import (
 	"regexp"
-	"time"
-
 	"strconv"
 	"time"
 
@@ -38,9 +36,7 @@
 	} else {
 		logrus.Warnf("resource delete time was not present in event context for %s", name)
 	}
-<<<<<<< HEAD
 }
-
 
 // GetHTTPStatusCodeFromLMSDKError retrieve status code from error.
 func GetHTTPStatusCodeFromLMSDKError(err error) int {
@@ -55,7 +51,4 @@
 		return -1
 	}
 	return code
-}
-=======
-}
->>>>>>> c95d3002
+}