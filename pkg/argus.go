--- conflicted
+++ resolved
@@ -249,10 +249,6 @@
 		}
 	}
 	log.Debugf("Initialized argus")
-<<<<<<< HEAD
-=======
-
->>>>>>> 0b7d2c76
 	return argus, nil
 }
 
