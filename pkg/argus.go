--- conflicted
+++ resolved
@@ -5,7 +5,6 @@
 	"time"
 
 	"github.com/logicmonitor/k8s-argus/pkg/config"
-<<<<<<< HEAD
 	"github.com/logicmonitor/k8s-argus/pkg/enums"
 	"github.com/logicmonitor/k8s-argus/pkg/etcd"
 	"github.com/logicmonitor/k8s-argus/pkg/eventprocessor"
@@ -15,42 +14,21 @@
 	"github.com/logicmonitor/k8s-argus/pkg/permission"
 	"github.com/logicmonitor/k8s-argus/pkg/resource/builder"
 	"github.com/logicmonitor/k8s-argus/pkg/resourcecache"
-=======
-	"github.com/logicmonitor/k8s-argus/pkg/constants"
-	"github.com/logicmonitor/k8s-argus/pkg/device"
-	"github.com/logicmonitor/k8s-argus/pkg/devicecache"
-	"github.com/logicmonitor/k8s-argus/pkg/devicegroup"
-	"github.com/logicmonitor/k8s-argus/pkg/etcd"
-	"github.com/logicmonitor/k8s-argus/pkg/facade"
-	"github.com/logicmonitor/k8s-argus/pkg/lmexec"
->>>>>>> f1006b68
 	"github.com/logicmonitor/k8s-argus/pkg/sync"
 	"github.com/logicmonitor/k8s-argus/pkg/tree"
 	"github.com/logicmonitor/k8s-argus/pkg/types"
 	util "github.com/logicmonitor/k8s-argus/pkg/utilities"
 	"github.com/logicmonitor/k8s-argus/pkg/watch/namespace"
-<<<<<<< HEAD
 	"github.com/logicmonitor/k8s-argus/pkg/watch/resourcewatcher"
 	"github.com/sirupsen/logrus"
 	corev1 "k8s.io/api/core/v1"
 	"k8s.io/apimachinery/pkg/api/meta"
-=======
-	"github.com/logicmonitor/k8s-argus/pkg/watch/node"
-	"github.com/logicmonitor/k8s-argus/pkg/watch/pod"
-	"github.com/logicmonitor/k8s-argus/pkg/watch/service"
-	"github.com/logicmonitor/k8s-argus/pkg/worker"
-	"github.com/logicmonitor/lm-sdk-go/client"
-	"github.com/logicmonitor/lm-sdk-go/client/lm"
-	log "github.com/sirupsen/logrus"
-	v1 "k8s.io/api/core/v1"
->>>>>>> f1006b68
 	"k8s.io/apimachinery/pkg/fields"
 	"k8s.io/client-go/tools/cache"
 )
 
 // Argus represents the Argus cli.
 type Argus struct {
-<<<<<<< HEAD
 	*types.LMRequester
 	types.ResourceManager
 	types.ResourceCache
@@ -58,12 +36,6 @@
 	controllerStateHolders map[enums.ResourceType]*types.ControllerInitSyncStateHolder
 	NSWatcher              *namespace.Watcher
 	RunnerFacade           eventprocessor.RunnerFacade
-=======
-	*types.Base
-	types.LMFacade
-	types.DeviceManager
-	Watchers []types.Watcher
->>>>>>> f1006b68
 }
 
 func (a *Argus) Init() error {
@@ -106,7 +78,6 @@
 }
 
 // NewArgus instantiates and returns argus.
-<<<<<<< HEAD
 // nolint: cyclop
 func NewArgus(lmrequester *types.LMRequester, resourceManager types.ResourceManager, resourceCache *resourcecache.ResourceCache) (*Argus, error) {
 	return &Argus{ // nolint: exhaustivestruct
@@ -119,38 +90,9 @@
 
 func discoverETCDNodes(lctx *lmctx.LMContext, resourceManager types.ResourceManager) error {
 	conf, err := config.GetConfig(lctx)
-=======
-func NewArgus(base *types.Base) (*Argus, error) {
-	facadeObj := facade.NewFacade()
-	argus := &Argus{
-		Base:     base,
-		LMFacade: facadeObj,
-	}
-	lmExecObj := &lmexec.LMExec{
-		Base: base,
-	}
-
-	dcache := devicecache.NewDeviceCache(base, 5)
-	dcache.Run()
-
-	deviceManager := &device.Manager{
-		Base:       base,
-		LMExecutor: lmExecObj,
-		LMFacade:   facadeObj,
-		DC:         dcache,
-	}
-	argus.DeviceManager = deviceManager
-
-	deviceTree := &tree.DeviceTree{
-		Base: base,
-	}
-
-	deviceGroups, err := deviceTree.CreateDeviceTree()
->>>>>>> f1006b68
-	if err != nil {
-		return err
-	}
-<<<<<<< HEAD
+	if err != nil {
+		return err
+	}
 	if conf.EtcdDiscoveryToken != "" {
 		etcdController := etcd.Controller{
 			ResourceManager: resourceManager,
@@ -161,176 +103,6 @@
 		}
 	}
 	return nil
-=======
-
-	podChannel := make(chan types.ICommand)
-	serviceChannel := make(chan types.ICommand)
-	deploymentChannel := make(chan types.ICommand)
-	nodeChannel := make(chan types.ICommand)
-	argus.Watchers = []types.Watcher{
-		&namespace.Watcher{
-			Base:         base,
-			DeviceGroups: deviceGroups,
-		},
-		&node.Watcher{
-			DeviceManager: deviceManager,
-			DeviceGroups:  deviceGroups,
-			LMClient:      base.LMClient,
-			WConfig: &types.WConfig{
-				MethodChannels: map[string]chan types.ICommand{
-					"GET":    nodeChannel,
-					"POST":   nodeChannel,
-					"DELETE": nodeChannel,
-					"PUT":    nodeChannel,
-					"PATCH":  nodeChannel,
-				},
-				RetryLimit: 2,
-				ID:         "nodes",
-			},
-		},
-		&service.Watcher{
-			DeviceManager: deviceManager,
-			WConfig: &types.WConfig{
-				MethodChannels: map[string]chan types.ICommand{
-					"GET":    serviceChannel,
-					"POST":   serviceChannel,
-					"DELETE": serviceChannel,
-					"PUT":    serviceChannel,
-					"PATCH":  serviceChannel,
-				},
-				RetryLimit: 2,
-				ID:         "services",
-			},
-		},
-		&pod.Watcher{
-			DeviceManager: deviceManager,
-			WConfig: &types.WConfig{
-				MethodChannels: map[string]chan types.ICommand{
-					"GET":    podChannel,
-					"POST":   podChannel,
-					"DELETE": podChannel,
-					"PUT":    podChannel,
-					"PATCH":  podChannel,
-				},
-				RetryLimit: 2,
-				ID:         "pods",
-			},
-		},
-		&deployment.Watcher{
-			DeviceManager: deviceManager,
-			WConfig: &types.WConfig{
-				MethodChannels: map[string]chan types.ICommand{
-					"GET":    deploymentChannel,
-					"POST":   deploymentChannel,
-					"DELETE": deploymentChannel,
-					"PUT":    deploymentChannel,
-					"PATCH":  deploymentChannel,
-				},
-				RetryLimit: 2,
-				ID:         "deployments",
-			},
-		},
-	}
-
-	// Start workers
-	for _, w := range argus.Watchers {
-		c := w.GetConfig()
-		if c == nil {
-			log.Warningf("Watcher %v doesn't have worker config, couldn't run worker for it", w.Resource())
-			continue
-		}
-		wc := worker.NewWorker(c)
-		b, err := argus.LMFacade.RegisterWorker(w.Resource(), wc)
-		if err != nil {
-			log.Errorf("Failed to register worker for resource for: %s", w.Resource())
-		}
-		if b {
-			wc.Run()
-		}
-	}
-	// init sync to delete the non-exist resource devices through logicmonitor API
-	initSyncer := sync.InitSyncer{
-		DeviceManager: deviceManager,
-	}
-	initSyncer.InitSync()
-
-	if base.Config.EtcdDiscoveryToken != "" {
-		etcdController := etcd.Controller{
-			DeviceManager: deviceManager,
-		}
-		_, err = etcdController.DiscoverByToken()
-		if err != nil {
-			return nil, err
-		}
-	}
-	log.Debugf("Initialized argus")
-	//	podChannel := make(chan types.ICommand)
-	//	serviceChannel := make(chan types.ICommand)
-	//	deploymentChannel := make(chan types.ICommand)
-	//	nodeChannel := make(chan types.ICommand)
-	//	argus.Watchers = []types.Watcher{
-	//		&namespace.Watcher{
-	//			Base:         base,
-	//			DeviceGroups: deviceGroups,
-	//		},
-	//		&node.Watcher{
-	//			DeviceManager: deviceManager,
-	//			DeviceGroups:  deviceGroups,
-	//			LMClient:      base.LMClient,
-	//			WConfig: types.WConfig{
-	//				MethodChannels: map[string]chan types.ICommand{
-	//					"GET":    nodeChannel,
-	//					"POST":   nodeChannel,
-	//					"DELETE": nodeChannel,
-	//					"PUT":    nodeChannel,
-	//					"PATCH":  nodeChannel,
-	//				},
-	//				RetryLimit: 2,
-	//			},
-	//		},
-	//		&service.Watcher{
-	//			DeviceManager: deviceManager,
-	//			WConfig: types.WConfig{
-	//				MethodChannels: map[string]chan types.ICommand{
-	//					"GET":    serviceChannel,
-	//					"POST":   serviceChannel,
-	//					"DELETE": serviceChannel,
-	//					"PUT":    serviceChannel,
-	//					"PATCH":  serviceChannel,
-	//				},
-	//				RetryLimit: 2,
-	//			},
-	//		},
-	//		&pod.Watcher{
-	//			DeviceManager: deviceManager,
-	//			WConfig: types.WConfig{
-	//				MethodChannels: map[string]chan types.ICommand{
-	//					"GET":    podChannel,
-	//					"POST":   podChannel,
-	//					"DELETE": podChannel,
-	//					"PUT":    podChannel,
-	//					"PATCH":  podChannel,
-	//				},
-	//				RetryLimit: 2,
-	//			},
-	//		},
-	//		&deployment.Watcher{
-	//			DeviceManager: deviceManager,
-	//			WConfig: types.WConfig{
-	//				MethodChannels: map[string]chan types.ICommand{
-	//					"GET":    deploymentChannel,
-	//					"POST":   deploymentChannel,
-	//					"DELETE": deploymentChannel,
-	//					"PUT":    deploymentChannel,
-	//					"PATCH":  deploymentChannel,
-	//				},
-	//				RetryLimit: 2,
-	//			},
-	//		},
-	//	}
-
-	return argus, nil
->>>>>>> f1006b68
 }
 
 func (a *Argus) CreateWatchers(lctx *lmctx.LMContext) error {
@@ -370,12 +142,6 @@
 	stop := make(chan struct{})
 	go controller.Run(stop)
 
-<<<<<<< HEAD
-=======
-// Watch watches the API for events.
-func (a *Argus) Watch() {
-	log.Debugf("Starting watchers")
->>>>>>> f1006b68
 	for _, w := range a.Watchers {
 		rt := w.ResourceType()
 		// TODO: has permission and check for enabled flag in case if user wants to avoid all resource of specific type
@@ -385,25 +151,10 @@
 
 			continue
 		}
-<<<<<<< HEAD
 		watchlist := cache.NewListWatchFromClient(util.GetK8sRESTClient(config.GetClientSet(), rt.K8SAPIVersion()), rt.String(), corev1.NamespaceAll, fields.Everything())
 		clientState, controller := a.createNewInformer(watchlist, rt, syncInterval, b)
 		go watchForFilterRuleChange(rt, clientState)
 		log.Debugf("Starting watcher of %s", rt)
-=======
-		watchlist := cache.NewListWatchFromClient(getK8sRESTClient(a.K8sClient, w.APIVersion()), w.Resource(), v1.NamespaceAll, fields.Everything())
-		_, controller := cache.NewInformer(
-			watchlist,
-			w.ObjType(),
-			time.Minute*10,
-			cache.ResourceEventHandlerFuncs{
-				AddFunc:    w.AddFunc(),
-				DeleteFunc: w.DeleteFunc(),
-				UpdateFunc: w.UpdateFunc(),
-			},
-		)
-		log.Debugf("Starting watcher of %v", w.Resource())
->>>>>>> f1006b68
 		stop := make(chan struct{})
 		stateHolder := types.NewControllerInitSyncStateHolder(rt, controller)
 		stateHolder.Run()
@@ -425,7 +176,6 @@
 	return nil
 }
 
-<<<<<<< HEAD
 func watchForFilterRuleChange(rt enums.ResourceType, clientstate cache.Store) {
 	func() {
 		lctx := lmlog.NewLMContextWith(logrus.WithFields(logrus.Fields{"filter_hook": rt.String()}))
@@ -533,27 +283,6 @@
 	}
 	return func(obj interface{}) bool {
 		return true
-=======
-// get the K8s RESTClient by apiVersion, use the default V1 version if there is no match
-func getK8sRESTClient(clientset *kubernetes.Clientset, apiVersion string) rest.Interface {
-	switch apiVersion {
-	case constants.K8sAPIVersionV1:
-		return clientset.CoreV1().RESTClient()
-	case constants.K8sAPIVersionAppsV1beta2:
-		return clientset.AppsV1beta2().RESTClient()
-	case constants.K8sAPIVersionAppsV1:
-		return clientset.AppsV1().RESTClient()
-	default:
-		return clientset.CoreV1().RESTClient()
-	}
-}
-
-// check the cluster group ID, if the group does not exist, just use the root group
-func checkAndUpdateClusterGroup(config *config.Config, lmClient *client.LMSdkGo) {
-	// do not need to check the root group # dummy commit
-	if config.ClusterGroupID == constants.RootDeviceGroupID {
-		return
->>>>>>> f1006b68
 	}
 }
 
