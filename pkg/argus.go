package argus

import (
	"net/http"
	"net/url"
	"time"

	httptransport "github.com/go-openapi/runtime/client"
	"github.com/go-openapi/strfmt"
	"github.com/logicmonitor/k8s-argus/pkg/config"
	"github.com/logicmonitor/k8s-argus/pkg/constants"
	"github.com/logicmonitor/k8s-argus/pkg/device"
	"github.com/logicmonitor/k8s-argus/pkg/devicecache"
	"github.com/logicmonitor/k8s-argus/pkg/devicegroup"
	"github.com/logicmonitor/k8s-argus/pkg/etcd"
	"github.com/logicmonitor/k8s-argus/pkg/facade"
	"github.com/logicmonitor/k8s-argus/pkg/lmexec"
	lmlog "github.com/logicmonitor/k8s-argus/pkg/log"
	"github.com/logicmonitor/k8s-argus/pkg/sync"
	"github.com/logicmonitor/k8s-argus/pkg/tree"
	"github.com/logicmonitor/k8s-argus/pkg/types"
	"github.com/logicmonitor/k8s-argus/pkg/watch/deployment"
	"github.com/logicmonitor/k8s-argus/pkg/watch/hpa"
	"github.com/logicmonitor/k8s-argus/pkg/watch/namespace"
	"github.com/logicmonitor/k8s-argus/pkg/watch/node"
	"github.com/logicmonitor/k8s-argus/pkg/watch/pod"
	"github.com/logicmonitor/k8s-argus/pkg/watch/service"
	"github.com/logicmonitor/k8s-argus/pkg/worker"
<<<<<<< HEAD
=======
	"github.com/logicmonitor/lm-sdk-go/client"
	"github.com/logicmonitor/lm-sdk-go/client/lm"
>>>>>>> 3519dca8
	log "github.com/sirupsen/logrus"
	"github.com/vkumbhar94/lm-sdk-go/client"
	"github.com/vkumbhar94/lm-sdk-go/client/lm"
	v1 "k8s.io/api/core/v1"
	"k8s.io/apimachinery/pkg/fields"
	"k8s.io/client-go/kubernetes"
	"k8s.io/client-go/rest"
	"k8s.io/client-go/tools/cache"
)

// Argus represents the Argus cli.
type Argus struct {
	*types.Base
	types.LMFacade
	types.DeviceManager
	Watchers []types.Watcher
}

func newLMClient(argusConfig *config.Config) (*client.LMSdkGo, error) {
	config := client.NewConfig()
	config.SetAccessID(&argusConfig.ID)
	config.SetAccessKey(&argusConfig.Key)
	domain := argusConfig.Account + ".logicmonitor.com"
	config.SetAccountDomain(&domain)
	//config.UserAgent = constants.UserAgentBase + constants.Version
	if argusConfig.ProxyURL == "" {
		return client.New(config), nil
	}
	return newLMClientWithProxy(config, argusConfig)
}

func newLMClientWithProxy(config *client.Config, argusConfig *config.Config) (*client.LMSdkGo, error) {
	proxyURL, err := url.Parse(argusConfig.ProxyURL)
	if err != nil {
		return nil, err
	}
	if argusConfig.ProxyUser != "" {
		if argusConfig.ProxyPass != "" {
			proxyURL.User = url.UserPassword(argusConfig.ProxyUser, argusConfig.ProxyPass)
		} else {
			proxyURL.User = url.User(argusConfig.ProxyUser)
		}
	}
	log.Infof("Using http/s proxy: %s", argusConfig.ProxyURL)
	httpClient := http.Client{
		Transport: &http.Transport{
			Proxy: http.ProxyURL(proxyURL),
		},
	}
	transport := httptransport.NewWithClient(config.TransportCfg.Host, config.TransportCfg.BasePath, config.TransportCfg.Schemes, &httpClient)
	authInfo := client.LMv1Auth(*config.AccessID, *config.AccessKey)
	client := new(client.LMSdkGo)
	client.Transport = transport
	client.LM = lm.New(transport, strfmt.Default, authInfo)
	return client, nil
}

func newK8sClient() (*kubernetes.Clientset, error) {
	config, err := rest.InClusterConfig()
	if err != nil {
		return nil, err
	}

	config.UserAgent = constants.UserAgentBase + constants.Version

	clientset, err := kubernetes.NewForConfig(config)
	if err != nil {
		return nil, err
	}

	return clientset, nil
}

// NewArgus instantiates and returns argus.
func NewArgus(base *types.Base) (*Argus, error) {
	facadeObj := facade.NewFacade()
	argus := &Argus{
		Base:     base,
		LMFacade: facadeObj,
	}
	lmExecObj := &lmexec.LMExec{
		Base: base,
	}

	dcache := devicecache.NewDeviceCache(base, 5)
	dcache.Run()

	deviceManager := &device.Manager{
		Base:       base,
		LMExecutor: lmExecObj,
		LMFacade:   facadeObj,
		DC:         dcache,
	}
	argus.DeviceManager = deviceManager

	deviceTree := &tree.DeviceTree{
		Base: base,
	}

	deviceGroups, err := deviceTree.CreateDeviceTree()
	if err != nil {
		return nil, err
	}

	podChannel := make(chan types.ICommand)
	serviceChannel := make(chan types.ICommand)
	deploymentChannel := make(chan types.ICommand)
	nodeChannel := make(chan types.ICommand)
<<<<<<< HEAD
=======
	hpaChannel := make(chan types.ICommand)
>>>>>>> 3519dca8
	argus.Watchers = []types.Watcher{
		&namespace.Watcher{
			Base:         base,
			DeviceGroups: deviceGroups,
		},
		&node.Watcher{
			DeviceManager: deviceManager,
			DeviceGroups:  deviceGroups,
			LMClient:      base.LMClient,
			WConfig: &types.WConfig{
				MethodChannels: map[string]chan types.ICommand{
					"GET":    nodeChannel,
					"POST":   nodeChannel,
					"DELETE": nodeChannel,
					"PUT":    nodeChannel,
					"PATCH":  nodeChannel,
				},
				RetryLimit: 2,
				ID:         "nodes",
			},
		},
		&service.Watcher{
			DeviceManager: deviceManager,
			WConfig: &types.WConfig{
				MethodChannels: map[string]chan types.ICommand{
					"GET":    serviceChannel,
					"POST":   serviceChannel,
					"DELETE": serviceChannel,
					"PUT":    serviceChannel,
					"PATCH":  serviceChannel,
				},
				RetryLimit: 2,
				ID:         "services",
			},
		},
		&pod.Watcher{
			DeviceManager: deviceManager,
			WConfig: &types.WConfig{
				MethodChannels: map[string]chan types.ICommand{
					"GET":    podChannel,
					"POST":   podChannel,
					"DELETE": podChannel,
					"PUT":    podChannel,
					"PATCH":  podChannel,
				},
				RetryLimit: 2,
				ID:         "pods",
			},
		},
		&deployment.Watcher{
			DeviceManager: deviceManager,
			WConfig: &types.WConfig{
				MethodChannels: map[string]chan types.ICommand{
					"GET":    deploymentChannel,
					"POST":   deploymentChannel,
					"DELETE": deploymentChannel,
					"PUT":    deploymentChannel,
					"PATCH":  deploymentChannel,
				},
				RetryLimit: 2,
				ID:         "deployments",
			},
<<<<<<< HEAD
=======
		},
		&hpa.Watcher{
			DeviceManager: deviceManager,
			WConfig: &types.WConfig{
				MethodChannels: map[string]chan types.ICommand{
					"GET":    hpaChannel,
					"POST":   hpaChannel,
					"DELETE": hpaChannel,
					"PUT":    hpaChannel,
					"PATCH":  hpaChannel,
				},
				RetryLimit: 2,
				ID:         "horizontalpodautoscalers",
			},
>>>>>>> 3519dca8
		},
	}

	// Start workers
	for _, w := range argus.Watchers {
		c := w.GetConfig()
		if c == nil {
			log.Warningf("Watcher %v doesn't have worker config, couldn't run worker for it", w.Resource())
			continue
		}
		wc := worker.NewWorker(c)
		b, err := argus.LMFacade.RegisterWorker(w.Resource(), wc)
		if err != nil {
			log.Errorf("Failed to register worker for resource for: %s", w.Resource())
		}
		if b {
			wc.Run()
		}
	}
	// init sync to delete the non-exist resource devices through logicmonitor API
	initSyncer := sync.InitSyncer{
		DeviceManager: deviceManager,
	}

	lctx := lmlog.NewLMContextWith(log.WithFields(log.Fields{"name": "init-sync"}))
<<<<<<< HEAD
	initSyncer.InitSync(lctx)
=======
	initSyncer.InitSync(lctx, true)
>>>>>>> 3519dca8
	initSyncer.RunPeriodicSync(10)

	if base.Config.EtcdDiscoveryToken != "" {
		etcdController := etcd.Controller{
			DeviceManager: deviceManager,
		}
		_, err = etcdController.DiscoverByToken()
		if err != nil {
			return nil, err
		}
	}
	log.Debugf("Initialized argus")
	return argus, nil
}

// NewBase instantiates and returns the base structure used throughout Argus.
func NewBase(config *config.Config) (*types.Base, error) {
	// LogicMonitor API client.
	lmClient, err := newLMClient(config)
	if err != nil {
		return nil, err
	}

	// check and update the params
	checkAndUpdateClusterGroup(config, lmClient)

	// Kubernetes API client.
	k8sClient, err := newK8sClient()
	if err != nil {
		return nil, err
	}

	base := &types.Base{
		LMClient:  lmClient,
		K8sClient: k8sClient,
		Config:    config,
	}

	return base, nil
}

// Watch watches the API for events.
func (a *Argus) Watch() {
	log.Debugf("Starting watchers")
	for _, w := range a.Watchers {
		if !w.Enabled() {
			log.Warnf("Have no permission for resource %s", w.Resource())
			continue
		}
		watchlist := cache.NewListWatchFromClient(getK8sRESTClient(a.K8sClient, w.APIVersion()), w.Resource(), v1.NamespaceAll, fields.Everything())
		_, controller := cache.NewInformer(
			watchlist,
			w.ObjType(),
			time.Minute*10,
			cache.ResourceEventHandlerFuncs{
				AddFunc:    w.AddFunc(),
				DeleteFunc: w.DeleteFunc(),
				UpdateFunc: w.UpdateFunc(),
			},
		)
		log.Debugf("Starting watcher of %v", w.Resource())
		stop := make(chan struct{})
		go controller.Run(stop)
		//		c := w.GetConfig()
		//		if c == nil {
		//			continue
		//		}
		//		wc := worker.NewWorker(c)
		//		b, err := a.Facade.RegisterWorker(w.Resource(), wc)
		//		if err != nil {
		//			log.Errorf("Failed to register worker for resource for: %s", w.Resource())
		//		}
		//		if b {
		//			wc.StartWorker()
		//		}
	}
}

// get the K8s RESTClient by apiVersion, use the default V1 version if there is no match
func getK8sRESTClient(clientset *kubernetes.Clientset, apiVersion string) rest.Interface {
	switch apiVersion {
	case constants.K8sAPIVersionV1:
		return clientset.CoreV1().RESTClient()
	case constants.K8sAPIVersionAppsV1beta2:
		return clientset.AppsV1beta2().RESTClient()
	case constants.K8sAPIVersionAppsV1:
		return clientset.AppsV1().RESTClient()
<<<<<<< HEAD
=======
	case constants.K8sAutoscalingV1:
		return clientset.AutoscalingV1().RESTClient()
>>>>>>> 3519dca8
	default:
		return clientset.CoreV1().RESTClient()
	}
}

// check the cluster group ID, if the group does not exist, just use the root group
func checkAndUpdateClusterGroup(config *config.Config, lmClient *client.LMSdkGo) {
	// do not need to check the root group
	if config.ClusterGroupID == constants.RootDeviceGroupID {
		return
	}

	// if the group does not exist anymore, we will add the cluster to the root group
	if !devicegroup.ExistsByID(config.ClusterGroupID, lmClient) {
		log.Warnf("The device group (id=%v) does not exist, the cluster will be added to the root group", config.ClusterGroupID)
		config.ClusterGroupID = constants.RootDeviceGroupID
	}
}<|MERGE_RESOLUTION|>--- conflicted
+++ resolved
@@ -26,11 +26,8 @@
 	"github.com/logicmonitor/k8s-argus/pkg/watch/pod"
 	"github.com/logicmonitor/k8s-argus/pkg/watch/service"
 	"github.com/logicmonitor/k8s-argus/pkg/worker"
-<<<<<<< HEAD
-=======
 	"github.com/logicmonitor/lm-sdk-go/client"
 	"github.com/logicmonitor/lm-sdk-go/client/lm"
->>>>>>> 3519dca8
 	log "github.com/sirupsen/logrus"
 	"github.com/vkumbhar94/lm-sdk-go/client"
 	"github.com/vkumbhar94/lm-sdk-go/client/lm"
@@ -139,10 +136,7 @@
 	serviceChannel := make(chan types.ICommand)
 	deploymentChannel := make(chan types.ICommand)
 	nodeChannel := make(chan types.ICommand)
-<<<<<<< HEAD
-=======
 	hpaChannel := make(chan types.ICommand)
->>>>>>> 3519dca8
 	argus.Watchers = []types.Watcher{
 		&namespace.Watcher{
 			Base:         base,
@@ -205,8 +199,6 @@
 				RetryLimit: 2,
 				ID:         "deployments",
 			},
-<<<<<<< HEAD
-=======
 		},
 		&hpa.Watcher{
 			DeviceManager: deviceManager,
@@ -221,7 +213,6 @@
 				RetryLimit: 2,
 				ID:         "horizontalpodautoscalers",
 			},
->>>>>>> 3519dca8
 		},
 	}
 
@@ -247,11 +238,7 @@
 	}
 
 	lctx := lmlog.NewLMContextWith(log.WithFields(log.Fields{"name": "init-sync"}))
-<<<<<<< HEAD
-	initSyncer.InitSync(lctx)
-=======
 	initSyncer.InitSync(lctx, true)
->>>>>>> 3519dca8
 	initSyncer.RunPeriodicSync(10)
 
 	if base.Config.EtcdDiscoveryToken != "" {
@@ -339,11 +326,8 @@
 		return clientset.AppsV1beta2().RESTClient()
 	case constants.K8sAPIVersionAppsV1:
 		return clientset.AppsV1().RESTClient()
-<<<<<<< HEAD
-=======
 	case constants.K8sAutoscalingV1:
 		return clientset.AutoscalingV1().RESTClient()
->>>>>>> 3519dca8
 	default:
 		return clientset.CoreV1().RESTClient()
 	}
