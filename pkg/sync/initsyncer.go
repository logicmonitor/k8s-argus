--- conflicted
+++ resolved
@@ -1,24 +1,15 @@
 package sync
 
 import (
-<<<<<<< HEAD
 	"errors"
 	"fmt"
 	"net/http"
-=======
-	"fmt"
->>>>>>> 63b1aa88
 	"strings"
 	"time"
 
-<<<<<<< HEAD
 	"github.com/logicmonitor/k8s-argus/pkg/aerrors"
 	"github.com/logicmonitor/k8s-argus/pkg/client/k8s"
 	"github.com/logicmonitor/k8s-argus/pkg/config"
-=======
-	"github.com/logicmonitor/k8s-argus/pkg/types"
-
->>>>>>> 63b1aa88
 	"github.com/logicmonitor/k8s-argus/pkg/constants"
 	"github.com/logicmonitor/k8s-argus/pkg/enums"
 	"github.com/logicmonitor/k8s-argus/pkg/lmctx"
@@ -53,85 +44,9 @@
 
 		return
 	}
-<<<<<<< HEAD
 
 	if resourcegroup.GetClusterGroupProperty(lctx, constants.ResyncConflictingResourcesProp, i.LMRequester) == "true" {
 		resolveConflicts = true
-=======
-
-	// get the node, pod, service, deployment info
-	if rest.SubGroups != nil && len(rest.SubGroups) != 0 {
-		i.runSync(lctx, rest, isRestart)
-	}
-	log.Infof("Finished syncing the resource devices")
-}
-
-// nolint
-func (i *InitSyncer) runSync(lctx *lmctx.LMContext, rest *models.DeviceGroup, isRestart bool) {
-	log := lmlog.Logger(lctx)
-	wg := sync.WaitGroup{}
-	wg.Add(len(rest.SubGroups))
-	for _, subgroup := range rest.SubGroups {
-		switch subgroup.Name {
-		case constants.NodeDeviceGroupName:
-			go func() {
-				defer wg.Done()
-				lctxNodes := lmlog.NewLMContextWith(log.WithFields(logrus.Fields{"res": "init-sync-nodes"}))
-				i.initSyncNodes(lctxNodes, rest.ID, isRestart)
-				log.Infof("Finish syncing %v", constants.NodeDeviceGroupName)
-			}()
-		// nolint: dupl
-		case constants.PodDeviceGroupName:
-			go func() {
-				defer wg.Done()
-				lctxPods := lmlog.NewLMContextWith(log.WithFields(logrus.Fields{"res": "init-sync-pods"}))
-				// require restart of argus pod, disabling it on periodic sync calls, to avoid get device group rest api
-				resyncPods := isRestart && devicegroup.GetClusterGroupProperty(rest, constants.ResyncPodsClusterProperty) == "true"
-				log.Infof("resync-pods is: %v", resyncPods)
-				i.initSyncNamespacedResource(lctxPods, constants.PodDeviceGroupName, rest.ID, isRestart, resyncPods)
-				defer func() {
-					if resyncPods {
-						devicegroup.DeleteDeviceGroupPropertyByName(lctx, rest.ID, &models.EntityProperty{Name: constants.ResyncPodsClusterProperty, Value: "true"}, i.DeviceManager.LMClient)
-					}
-				}()
-				log.Infof("Finish syncing %v", constants.PodDeviceGroupName)
-			}()
-		case constants.ServiceDeviceGroupName:
-			go func() {
-				defer wg.Done()
-				lctxServices := lmlog.NewLMContextWith(log.WithFields(logrus.Fields{"res": "init-sync-services"}))
-				i.initSyncNamespacedResource(lctxServices, constants.ServiceDeviceGroupName, rest.ID, isRestart, false)
-				log.Infof("Finish syncing %v", constants.ServiceDeviceGroupName)
-			}()
-		case constants.DeploymentDeviceGroupName:
-			go func() {
-				defer wg.Done()
-				lctxDeployments := lmlog.NewLMContextWith(log.WithFields(logrus.Fields{"res": "init-sync-deployments"}))
-				if !permission.HasDeploymentPermissions() {
-					log.Warnf("Resource deployments has no permissions, ignore sync")
-					return
-				}
-				i.initSyncNamespacedResource(lctxDeployments, constants.DeploymentDeviceGroupName, rest.ID, isRestart, false)
-				log.Infof("Finish syncing %v", constants.DeploymentDeviceGroupName)
-			}()
-		case constants.HorizontalPodAutoscalerDeviceGroupName:
-			go func() {
-				defer wg.Done()
-				if !permission.HasHorizontalPodAutoscalerPermissions() {
-					log.Warnf("Resource HorizontalPodAutoscaler has no permissions, ignore sync")
-					return
-				}
-				i.initSyncHPA(rest.ID, isRestart)
-				log.Infof("Finish syncing %v", constants.HorizontalPodAutoscalerDeviceGroupName)
-			}()
-		default:
-			func() {
-				defer wg.Done()
-				log.Infof("Unsupported group to sync, ignore it: %v", subgroup.Name)
-			}()
-
-		}
->>>>>>> 63b1aa88
 	}
 	log.Infof("resolveConflicts is: %v", resolveConflicts)
 	conf, err := config.GetConfig(lctx)
@@ -149,7 +64,6 @@
 		log.Errorf("Failed to fetch current resource present on cluster: %s", err)
 		return
 	}
-<<<<<<< HEAD
 	log.Tracef("Resources present on cluster: %v", allK8SResourcesStore)
 	ignoreSync := map[enums.ResourceType]bool{
 		enums.ETCD:    true,
@@ -163,41 +77,6 @@
 		log.Tracef("Iterate resource cache entry : %v ", entry)
 		cacheResourceName := entry.K
 		cacheResourceMeta := entry.V
-=======
-
-	// get node info from k8s
-	nodesMap, err := node.GetNodesMap(i.DeviceManager.K8sClient, i.DeviceManager.Config().ClusterName)
-	if err != nil || nodesMap == nil {
-		log.Warnf("Failed to get the nodes from k8s, err: %v", err)
-		return
-	}
-
-	for _, subGroup := range rest.SubGroups {
-		// all the node device will be added to the group "ALL", so we only need to check it
-		if subGroup.Name != constants.AllNodeDeviceGroupName {
-			continue
-		}
-		i.syncDevices(lctx, constants.NodeDeviceGroupName, nodesMap, subGroup, isRestart, false)
-	}
-}
-
-func (i *InitSyncer) initSyncNamespacedResource(lctx *lmctx.LMContext, deviceType string, parentGroupID int32, isRestart bool, resyncPodIPs bool) {
-	log := lmlog.Logger(lctx)
-	rest, err := devicegroup.Find(parentGroupID, deviceType, i.DeviceManager.LMClient)
-	if err != nil || rest == nil {
-		log.Warnf("Failed to get the %s group", deviceType)
-		return
-	}
-	if rest.SubGroups == nil {
-		return
-	}
-
-	// loop every namespace
-	for _, subGroup := range rest.SubGroups {
-		// get pod/service/deployment info from k8s
-		var deviceMap map[string]string
-		clusterName := i.DeviceManager.Config().ClusterName
->>>>>>> 63b1aa88
 
 		if ignoreSync[cacheResourceName.Resource] {
 			continue
@@ -218,7 +97,6 @@
 			}
 			continue
 		}
-<<<<<<< HEAD
 		clusterPresentMeta, ok := allK8SResourcesStore.Exists(childLctx, cacheResourceName, cacheResourceMeta.Container)
 		// Delete resource if no more exists or delete if UID does not match.
 		if !ok ||
@@ -229,30 +107,15 @@
 		} else if resolveConflicts {
 			i.resolveConflicts(childLctx, cacheResourceMeta, clusterPresentMeta, cacheResourceName, log)
 		}
-=======
-
-		// get and check all the devices in the group
-		i.syncDevices(lctx, deviceType, deviceMap, subGroup, isRestart, resyncPodIPs)
->>>>>>> 63b1aa88
-	}
-
-<<<<<<< HEAD
+	}
+
 	// Flush updated cache to configmaps
 	err3 := i.ResourceManager.GetResourceCache().Save(lctx)
 	if err3 != nil {
 		log.Errorf("Failed to flush resource cache after resync: %s", err3)
-=======
-// nolint
-func (i *InitSyncer) syncDevices(lctx *lmctx.LMContext, resourceType string, resourcesMap map[string]string, subGroup *models.DeviceGroupData, isRestart bool, resyncPodIPs bool) {
-	log := lmlog.Logger(lctx)
-	if len(resourcesMap) == 0 {
-		log.Debugf("Ignoring sub group %v for synchronization", subGroup.FullPath)
-		return
->>>>>>> 63b1aa88
-	}
-}
-
-<<<<<<< HEAD
+	}
+}
+
 func (i *InitSyncer) deleteNamespace(allK8SResourcesStore *resourcecache.Store, childLctx *lmctx.LMContext, cacheResourceName types.ResourceName, cacheResourceMeta types.ResourceMeta, log *logrus.Entry, conf *config.Config) error {
 	if _, ok := allK8SResourcesStore.Get(childLctx, cacheResourceName); !ok {
 		list := i.ResourceManager.GetResourceCache().ListWithFilter(func(k types.ResourceName, v types.ResourceMeta) bool {
@@ -271,37 +134,11 @@
 		if (conf.EnableNewResourceTree && e == enums.Namespaces) ||
 			(!conf.EnableNewResourceTree && e != enums.Namespaces && e.IsNamespaceScopedResource()) {
 			return i.deleteResourceGroup(childLctx, cacheResourceName, cacheResourceMeta)
-=======
-	devices, err := i.DeviceManager.GetListByGroupID(lctx, strings.ToLower(resourceType), subGroup.ID)
-	if err != nil {
-		log.Warnf("Failed to get the devices in the group: %v", subGroup.FullPath)
-		return
-	}
-	if len(devices) == 0 {
-		log.Warnf("There is no device in the group: %v", subGroup.FullPath)
-		return
-	}
-	for _, deviceObj := range devices {
-		// the "auto.clustername" property checking is used to prevent unexpected deletion of the normal non-k8s device
-		// which may be assigned to the cluster group
-		autoClusterName := util.GetPropertyValue(deviceObj, constants.K8sClusterNamePropertyKey)
-		if autoClusterName != i.DeviceManager.Config().ClusterName {
-			log.Infof("Ignore the device (%v) which does not have property %v:%v",
-				*deviceObj.DisplayName, constants.K8sClusterNamePropertyKey, i.DeviceManager.Config().ClusterName)
-			continue
-		}
-
-		// ignore the device if it is moved in _deleted group
-		if util.GetPropertyValue(deviceObj, constants.K8sResourceDeletedOnPropertyKey) != "" {
-			log.Debugf("Ignore the device (%v) for synchronization as it is moved in _deleted group", *deviceObj.DisplayName)
-			continue
->>>>>>> 63b1aa88
 		}
 	}
 	return nil
 }
 
-<<<<<<< HEAD
 // nolint: gocognit
 func (i *InitSyncer) resolveConflicts(lctx *lmctx.LMContext, cacheMeta types.ResourceMeta, clusterResourceMeta types.ResourceMeta, cacheResourceName types.ResourceName, log *logrus.Entry) {
 	rt := cacheResourceName.Resource
@@ -329,68 +166,6 @@
 			}
 
 			return
-=======
-		// the displayName may be renamed, we should use the complete displayName for comparison.
-		fullDisplayName := util.GetFullDisplayName(deviceObj, resourceType, autoClusterName)
-		_, exist := resourcesMap[fullDisplayName]
-		if !exist {
-			log.Infof("Delete the non-exist %v device: %v", resourceType, *deviceObj.DisplayName)
-			err := i.DeviceManager.DeleteByID(lctx, strings.ToLower(resourceType), deviceObj.ID)
-			if err != nil {
-				log.Warnf("Failed to delete the device: %v", *deviceObj.DisplayName)
-			}
-			delete(resourcesMap, fullDisplayName)
-			continue
-		}
-
-		if isRestart {
-			// Rename devices as per config parameters only on Argus restart.
-			i.renameDeviceToDesiredName(lctx, deviceObj, resourceType)
-		}
-
-		// resync pod ips and correct them
-		if resyncPodIPs {
-			if err := i.resyncPodIPs(lctx, resourceType, resourcesMap, deviceObj, autoClusterName, fullDisplayName); err != nil {
-				log.Errorf("failed to resync pod IPs with error :%v", err)
-				return
-			}
-		}
-	}
-}
-
-func (i *InitSyncer) resyncPodIPs(lctx *lmctx.LMContext, resourceType string, resourcesMap map[string]string, deviceObj *models.Device, autoClusterName string, fullDisplayName string) error {
-	log := lmlog.Logger(lctx)
-	namespace := util.GetPropertyValue(deviceObj, constants.K8sDeviceNamespacePropertyKey)
-	ipMap, err := pod.GetPodIPMap(i.DeviceManager.K8sClient, namespace, autoClusterName)
-	if err != nil || ipMap == nil {
-		return fmt.Errorf("failed to get the %s from k8s, namespace: %v, err: %v", resourceType, namespace, err)
-	}
-
-	currentAddress, exist := ipMap[fullDisplayName]
-	podName := resourcesMap[fullDisplayName]
-	prevPodIP := util.GetPropertyValue(deviceObj, constants.K8sSystemIPsPropertyKey)
-	if exist && currentAddress != prevPodIP {
-		log.Debugf("device %s has LM device podIP [%s] and current PodIP [%s]", *deviceObj.DisplayName, prevPodIP, currentAddress)
-		options := []types.DeviceOption{
-			i.DeviceManager.Name(podName),
-			i.DeviceManager.System("ips", currentAddress),
-		}
-		updateDevice, err := i.DeviceManager.UpdateDeviceName(lctx, strings.ToLower(resourceType), deviceObj, append(options, i.DeviceManager.Name(currentAddress))...)
-		if err != nil {
-			return fmt.Errorf("failed to update IP address for %s from k8s, err: %s", *deviceObj.DisplayName, err)
-		}
-
-		if err := i.DeviceManager.WaitToUpdateSysIps(lctx, deviceObj, resourceType, currentAddress, 5*time.Minute); err != nil {
-			return fmt.Errorf("failed waiting to set system.ips for %s with error: %s", *deviceObj.DisplayName, err)
-		}
-
-		log.Infof("reverting pod name of device %s", *deviceObj.DisplayName)
-		if podName != currentAddress {
-			_, err1 := i.DeviceManager.UpdateDeviceName(lctx, strings.ToLower(resourceType), updateDevice, options...)
-			if err1 != nil {
-				return fmt.Errorf("failed to revert name for %s from k8s, err: %s", *deviceObj.DisplayName, err1)
-			}
->>>>>>> 63b1aa88
 		}
 		log.Infof("No change in settings to change displayName")
 	}
@@ -454,25 +229,8 @@
 	if err != nil && !errors.Is(err, aerrors.ErrResourceGroupIsNotEmpty) {
 		return fmt.Errorf("failed to delete resource group: %w", err)
 	}
-<<<<<<< HEAD
 	if err != nil && errors.Is(err, aerrors.ErrResourceGroupIsNotEmpty) {
 		return err
-=======
-	// loop every namespace
-	for _, subGroup := range rest.SubGroups {
-		//get hpa info from k8s
-		var deviceMap map[string]string
-
-		deviceMap, err = hpa.GetHorizontalPodAutoscalersMap(lctx, i.DeviceManager.K8sClient, subGroup.Name, i.DeviceManager.Config().ClusterName)
-
-		if err != nil || deviceMap == nil {
-			log.Warnf("Failed to get the %s from k8s, namespace: %v, err: %v", deviceType, subGroup.Name, err)
-			continue
-		}
-
-		// get and check all the devices in the group
-		i.syncDevices(lctx, deviceType, deviceMap, subGroup, isRestart, false)
->>>>>>> 63b1aa88
 	}
 	return nil
 }