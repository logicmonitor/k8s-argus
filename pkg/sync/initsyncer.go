--- conflicted
+++ resolved
@@ -200,15 +200,12 @@
 			continue
 		}
 
-<<<<<<< HEAD
-=======
 		// ignore the device if it is moved in _deleted group
 		if util.GetPropertyValue(device, constants.K8sResourceDeletedOnPropertyKey) != "" {
 			log.Debugf("Ignore the device (%v) for synchronization as it is moved in _deleted group", *device.DisplayName)
 			continue
 		}
 
->>>>>>> c8a76772
 		// the displayName may be renamed, we should use the complete displayName for comparison.
 		fullDisplayName := util.GetFullDisplayName(device, resourceType, autoClusterName)
 		_, exist := resourcesMap[fullDisplayName]
@@ -218,11 +215,7 @@
 			if err != nil {
 				log.Warnf("Failed to delete the device: %v", *device.DisplayName)
 			}
-<<<<<<< HEAD
-			return
-=======
-			continue
->>>>>>> c8a76772
+			continue
 		}
 		// Rename devices as per config parameters only on Argus restart.
 		if isRestart {
@@ -249,19 +242,11 @@
 }
 
 // RunPeriodicSync runs synchronization periodically.
-<<<<<<< HEAD
-func (i *InitSyncer) RunPeriodicSync(syncTime int) {
-	lctx := lmlog.NewLMContextWith(logrus.WithFields(logrus.Fields{"name": "periodic-sync"}))
-	go func() {
-		for {
-			time.Sleep(time.Duration(syncTime) * time.Minute)
-=======
 func (i *InitSyncer) RunPeriodicSync(syncTime time.Duration) {
 	lctx := lmlog.NewLMContextWith(logrus.WithFields(logrus.Fields{"name": "periodic-sync"}))
 	go func() {
 		for {
 			time.Sleep(syncTime)
->>>>>>> c8a76772
 			i.InitSync(lctx, false)
 		}
 	}()
