--- conflicted
+++ resolved
@@ -79,18 +79,10 @@
 	// UpdateAndReplaceByDisplayName updates a device using the 'replace' OpType if and onlt if it does not already exist.
 	UpdateAndReplaceByDisplayName(*lmctx.LMContext, string, string, string, UpdateFilter, map[string]string, ...DeviceOption) (*models.Device, error)
 	// UpdateAndReplaceField updates a device using the 'replace' OpType for a
-<<<<<<< HEAD
-	// specific field of a device.
-	UpdateAndReplaceField(*lmctx.LMContext, string, *models.Device, string, ...DeviceOption) (*models.Device, error)
-	// UpdateAndReplaceFieldByDisplayName updates a device using the 'replace' OpType for a
-	// specific field of a device.
-	UpdateAndReplaceFieldByDisplayName(*lmctx.LMContext, string, string, string, string, ...DeviceOption) (*models.Device, error)
-=======
 	// specific field of a device.
 	UpdateAndReplaceField(*lmctx.LMContext, string, *models.Device, string) (*models.Device, error)
 	// MoveToDeletedGroup moves a device to _deleted group and replace fields
 	MoveToDeletedGroup(*lmctx.LMContext, string, string, string, *v1.Time, ...DeviceOption) (*models.Device, error)
->>>>>>> c8a76772
 	// DeleteByID deletes a device by device ID.
 	DeleteByID(*lmctx.LMContext, string, int32) error
 	// DeleteByDisplayName deletes a device by device display name.
@@ -120,11 +112,8 @@
 	System(string, string) DeviceOption
 	// System adds a custom property to the device.
 	Custom(string, string) DeviceOption
-<<<<<<< HEAD
-=======
 	// DeletedOn adds kubernetes.resourceDeletedOn property to the device.
 	DeletedOn(string, string) DeviceOption
->>>>>>> c8a76772
 }
 
 // UpdateFilter is a boolean function to run predicate and return boolean value
