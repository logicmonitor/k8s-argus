package types

// go:generate mockgen -destination=../mocks/mock_types.go -package=mocks github.com/logicmonitor/k8s-argus/pkg/types LMFacade,Watcher,ResourceManager,ResourceMapper,ResourceBuilder

import (
	"fmt"
	"sync"
	"time"

	"github.com/logicmonitor/k8s-argus/pkg/config"
	"github.com/logicmonitor/k8s-argus/pkg/enums"
	"github.com/logicmonitor/k8s-argus/pkg/lmctx"
	"github.com/logicmonitor/k8s-argus/pkg/metrics"
	"github.com/logicmonitor/lm-sdk-go/client"
	"github.com/logicmonitor/lm-sdk-go/models"
	metav1 "k8s.io/apimachinery/pkg/apis/meta/v1"
	"k8s.io/client-go/kubernetes"
	toolscache "k8s.io/client-go/tools/cache"
)

const defaultWorkerRetryLimit = 2

// Base is a struct for embedding
type Base struct {
	LMClient  *client.LMSdkGo
	K8sClient *kubernetes.Clientset
	Config    *config.Config
}

// WConfig worker configuration
type WConfig struct {
	ID       int
	inCh     chan *WorkerCommand
	MaxRetry int
}

// NewWConfig new
func NewWConfig(id int) *WConfig {
	ch := make(chan *WorkerCommand)

	return &WConfig{
		inCh:     ch,
		MaxRetry: defaultWorkerRetryLimit,
		ID:       id,
	}
}

// GetConfig returns reference to itself. impl here to avoid duplication everywhere
func (wc *WConfig) GetConfig() *WConfig {
	return wc
}

// GetChannel Get channel for mentioned command
func (wc *WConfig) GetChannel() chan *WorkerCommand {
	return wc.inCh
}

// Watcher is the LogicMonitor Watcher interface.
type Watcher interface {
	AddFunc() func(*lmctx.LMContext, enums.ResourceType, interface{}, []ResourceOption)
	DeleteFunc() func(interface{})
	UpdateFunc() func(oldObj, newObj interface{})
	GetConfig() *WConfig
	ResourceType() enums.ResourceType
}

// ResourceWatcher is the LogicMonitor Watcher interface.
type ResourceWatcher interface {
	ResourceType() enums.ResourceType
}

// WatcherConfigurer is the LogicMonitor Watcher interface.
type WatcherConfigurer interface {
	AddFuncOptions() func(*lmctx.LMContext, enums.ResourceType, interface{}, ResourceBuilder) ([]ResourceOption, error)
	UpdateFuncOptions() func(*lmctx.LMContext, enums.ResourceType, interface{}, interface{}, ResourceMeta, ResourceBuilder) ([]ResourceOption, bool, error)
	DeleteFuncOptions() func(*lmctx.LMContext, enums.ResourceType, interface{}) []ResourceOption
}

// ResourceCache cache
type ResourceCache interface {
	Run()
	Set(*lmctx.LMContext, ResourceName, ResourceMeta) bool
	Exists(*lmctx.LMContext, ResourceName, string, bool) (ResourceMeta, bool)
	Get(lctx *lmctx.LMContext, name ResourceName) ([]ResourceMeta, bool)
	Unset(*lmctx.LMContext, ResourceName, string) bool
	Load(*lmctx.LMContext) error
	Save(*lmctx.LMContext) error
	List() []IterItem
	UnsetLMID(lctx *lmctx.LMContext, rt enums.ResourceType, id int32) bool
	SoftRefresh(*lmctx.LMContext, string)
	AddCacheHook(hook CacheHook)
	ListWithFilter(f func(k ResourceName, v ResourceMeta) bool) []IterItem
}

// ResourceGroupManager interface for resource group operations
type ResourceGroupManager interface {
	ResourceGroupBuilder
	CreateResourceGroupTree(lctx *lmctx.LMContext, tree *ResourceGroupTree, update bool) error
	GetResourceGroupByID(lctx *lmctx.LMContext, rt enums.ResourceType, id int32) (*models.DeviceGroup, error)
	DeleteResourceGroup(lctx *lmctx.LMContext, rt enums.ResourceType, id int32, deleteIfEmpty bool) error
}

// ResourceManager is an interface that describes how resources in Kubernetes
// are mapped into LogicMonitor as resources.
type ResourceManager interface {
	ResourceMapper
	ResourceBuilder
	Actions
	ResourceGroupManager
	GetResourceCache() ResourceCache
}

// Actions actions
type Actions interface {
	// AddFunc wrapper
	AddFunc() func(*lmctx.LMContext, enums.ResourceType, interface{}, ...ResourceOption) (*models.Device, error)
	UpdateFunc() func(*lmctx.LMContext, enums.ResourceType, interface{}, interface{}, ...ResourceOption) (*models.Device, error)
	DeleteFunc() func(*lmctx.LMContext, enums.ResourceType, interface{}, ...ResourceOption) error
}

// SyncUpdater methods for syncer only
type SyncUpdater interface {
	UpdateResourceByID(*lmctx.LMContext, enums.ResourceType, int32, ...ResourceOption) (*models.Device, error)
	DeleteResourceByID(*lmctx.LMContext, enums.ResourceType, int32) error
}

// ResourceMapper is the interface responsible for mapping a Kubernetes resource to
// a LogicMonitor resource.
type ResourceMapper interface {
	SyncUpdater
	// FindByDisplayName searches for a resource by it's display name. It will
	// returns a resource if and only if
	// one resource was found, and
	// returns nil otherwise.
	FindByDisplayName(*lmctx.LMContext, enums.ResourceType, string) (*models.Device, error)
	// DeleteByID deletes a resource by resource ID.
	DeleteByID(*lmctx.LMContext, enums.ResourceType, int32) error
}

// ResourceOption is the function definition for the functional options pattern.
type ResourceOption func(*models.Device)

// ResourceBuilder is the interface responsible for building a resource struct.
type ResourceBuilder interface {
	// Name sets the resource name.
	Name(string) ResourceOption
	// DisplayName sets the resource name.
	DisplayName(string) ResourceOption
	// CollectorID sets the preferred collector ID for the resource.
	CollectorID(int32) ResourceOption
	// SystemCategory sets the system.categories property on the resource.
	SystemCategory(string, enums.BuilderAction) ResourceOption
	// ResourceLabels sets custom properties for the resource
	ResourceLabels(map[string]string) ResourceOption
	// ResourceAnnotations sets custom properties for the resource
	ResourceAnnotations(map[string]string) ResourceOption
	// Auto adds an auto property to the resource.
	Auto(string, string) ResourceOption
	// System adds a system property to the resource.
	System(string, string) ResourceOption
	// Custom adds a custom property to the resource.
	Custom(string, string) ResourceOption
	// DeletedOn adds kubernetes.resourceDeletedOn property to the resource.
	DeletedOn(time.Time) ResourceOption

	GetMarkDeleteOptions(*lmctx.LMContext, enums.ResourceType, *metav1.PartialObjectMetadata) []ResourceOption
}

// AppliesToBuilder is an interface for building an appliesTo string.
type AppliesToBuilder interface {
	HasCategory(string) AppliesToBuilder
	Auto(string) AppliesToBuilder
	And() AppliesToBuilder
	OpenBracket() AppliesToBuilder
	TrimOrCloseBracket() AppliesToBuilder
	Custom(string) AppliesToBuilder
	Or() AppliesToBuilder
	Equals(string) AppliesToBuilder
	Exists(string) AppliesToBuilder
	Build() string
}

// PropertyBuilder is an interface for building properties
type PropertyBuilder interface {
	Add(string, string, bool) PropertyBuilder
	AddProperties([]config.PropOpts) PropertyBuilder
	Build([]*models.NameAndValue) []*models.NameAndValue
}

// ResourceGroupOption is the function definition for the functional options pattern.
type ResourceGroupOption func(group *models.DeviceGroup)

// ResourceGroupBuilder is the interface responsible for building a resource struct.
type ResourceGroupBuilder interface {
	// GroupName sets the resource name.
	GroupName(string) ResourceGroupOption
	// ParentID parent group id
	ParentID(int32) ResourceGroupOption
	DisableAlerting(bool) ResourceGroupOption
	AppliesTo(AppliesToBuilder) ResourceGroupOption
	CustomProperties(builder PropertyBuilder) ResourceGroupOption
}

// UpdateFilter is a boolean function to run predicate and
// returns boolean value
type UpdateFilter func() bool

// ExecRequest function type to point to execute function
type ExecRequest func() (interface{}, error)

// ParseErrResp function signature to parse error response
type ParseErrResp func(error) *models.ErrorResponse

// WorkerResponse wraps response and error
type WorkerResponse struct {
	Response interface{}
	Error    error
}

// Worker worker interface to provide interface method
type Worker interface {
	Run()
	GetConfig() *WConfig
}

// HTTPWorker specific worker to handle http requests
type HTTPWorker interface {
	Worker
	// TODO: Headers need to intercept for rate limiting the requests and for backoff
	// GetHeaders(interface{}) map[string]interface{}
}

// type GetHeaders func(response interface{}) (interface{}, error)

// ICommand based command interface
type ICommand interface {
	Execute() (interface{}, error)
	LMContext() *lmctx.LMContext
}

// Responder interface to indicate response can be sent back
type Responder interface {
	SetResponseChannel(chan *WorkerResponse)
	GetResponseChannel() chan *WorkerResponse
}

// Command base command
type Command struct {
	LMCtx       *lmctx.LMContext
	ExecFun     ExecRequest
	RespChannel chan *WorkerResponse
}

// Execute command execute
func (c *Command) Execute() (interface{}, error) {
	return c.ExecFun()
}

// LMContext returns LMContext object from command
func (c *Command) LMContext() *lmctx.LMContext {
	return c.LMCtx
}

// SetResponseChannel sets response channel  into command to send response back
func (c *Command) SetResponseChannel(rch chan *WorkerResponse) {
	c.RespChannel = rch
}

// GetResponseChannel returns response channel to send response
func (c *Command) GetResponseChannel() chan *WorkerResponse {
	return c.RespChannel
}

// IHTTPCommand Http command interface
type IHTTPCommand interface {
	// GetMethod Get Http method
	GetMethod() string
	// GetCategory Get rest api category
	GetCategory() string
}

// LMHCErrParse function to parse error response
type LMHCErrParse struct {
	ParseErrResp ParseErrResp
}

// ParseErrResponse executes parse error response function
func (lhp *LMHCErrParse) ParseErrResponse(err error) *models.ErrorResponse {
	return lhp.ParseErrResp(err)
}

// HTTPCommand extended Command
type HTTPCommand struct {
	*Command
	*LMHCErrParse
	Method   string
	Category string
	IsGlobal bool
	// GetHeaderFun GetHeaders
}

// GetMethod Get Http method
func (hc *HTTPCommand) GetMethod() string {
	return hc.Method
}

// GetCategory Get rest api category
func (hc *HTTPCommand) GetCategory() string {
	return hc.Category
}

// LMHCErrParser methods specific to lm sdk
type LMHCErrParser interface {
	ParseErrResponse(err error) *models.ErrorResponse
}

// LMFacade public interface others to interact with
type LMFacade interface {
	// Async
	// Send(command ICommand)

	// SendReceive sync api call
	SendReceive(*lmctx.LMContext, *WorkerCommand) (interface{}, error)
	// RegisterWorker registers worker to facade client to put command objects on channel
	RegisterWorker(Worker) (bool, error)
	// UnregisterWorker registers worker to facade client to put command objects on channel
	UnregisterWorker(Worker) (bool, error)
	// Count registers worker to facade client to put command objects on channel
	Count() int
}

// RateLimits struct to send new rate limits received from server to manager
type RateLimits struct {
	Limit  int64
<<<<<<< HEAD
	Window int
=======
	Window int64
>>>>>>> ce95817f
}

// WorkerRateLimitsUpdate struct to send new rate limits received from server to manager
type WorkerRateLimitsUpdate struct {
	Category string
	Method   string
	Limit    int64
	Window   int
}

// RateLimitManager interface for rate limit manager
type RateLimitManager interface {
	// GetUpdateRequestChannel channel to send new limits to rate limit manager
	GetUpdateRequestChannel() chan RateLimits
	// GetRateLimitConfig sends config for requested resource
	GetRateLimitConfig(resource string) map[string]int
	// RegisterWorkerNotifyChannel register channel to send updates to workers
	RegisterWorkerNotifyChannel(resource string, ch chan WorkerRateLimitsUpdate) (bool, error)
}

// GetCollectorIDError error when resource is already present in LM
type GetCollectorIDError struct {
	Err error
}

// Error implements error interface
func (err GetCollectorIDError) Error() string {
	return fmt.Sprintf("could not get collector id: %s", err.Err)
}

// ControllerInitSyncStateHolder struct to hold state
type ControllerInitSyncStateHolder struct {
	Controller toolscache.Controller
	hasSynced  bool
	mu         sync.RWMutex
	Resource   enums.ResourceType
}

// NewControllerInitSyncStateHolder create
func NewControllerInitSyncStateHolder(rt enums.ResourceType, controller toolscache.Controller) ControllerInitSyncStateHolder {
	return ControllerInitSyncStateHolder{
		Resource:   rt,
		Controller: controller,
		hasSynced:  false,
		mu:         sync.RWMutex{},
	}
}

// HasSynced retrieve current state
func (stateHolder *ControllerInitSyncStateHolder) HasSynced() bool {
	stateHolder.mu.RLock()
	defer stateHolder.mu.RUnlock()

	return stateHolder.hasSynced
}

func (stateHolder *ControllerInitSyncStateHolder) markSynced() {
	stateHolder.mu.Lock()
	defer stateHolder.mu.Unlock()
	stateHolder.hasSynced = true
}

// Run starts watching on controller status and stops when it completes initial sync
func (stateHolder *ControllerInitSyncStateHolder) Run() {
	go func() {
		defer metrics.SetGauge(metrics.StartGaugeTime(metrics.InitBulkDiscoveryTime.WithLabelValues(stateHolder.Resource.String())))
		for {
			hs := stateHolder.Controller.HasSynced()
			if hs {
				stateHolder.markSynced()

				break
			}
			// May go in back to back loop and stop Controller from running update so sleeping for a millis to give chance to other goroutines
			time.Sleep(time.Millisecond)
		}
	}()
}

type (
	AddPreprocessFunc func(*lmctx.LMContext, enums.ResourceType, interface{})
	AddProcessFunc    func(*lmctx.LMContext, enums.ResourceType, interface{}, ...ResourceOption)
)

type (
	UpdatePreprocessFunc func(*lmctx.LMContext, enums.ResourceType, interface{}, interface{})
	UpdateProcessFunc    func(*lmctx.LMContext, enums.ResourceType, interface{}, interface{}, []ResourceOption, []ResourceOption)
)

type (
	DeletePreprocessFunc func(*lmctx.LMContext, enums.ResourceType, interface{})
	DeleteProcessFunc    func(*lmctx.LMContext, enums.ResourceType, interface{}, ...ResourceOption)
)

type (
	WatcherAddFunc    func(interface{})
	WatcherUpdateFunc func(interface{}, interface{})
	WatcherDeleteFunc func(interface{})
)

type (
	ExecAddFunc    func(*lmctx.LMContext, enums.ResourceType, interface{}, ...ResourceOption) (*models.Device, error)
	ExecUpdateFunc func(*lmctx.LMContext, enums.ResourceType, interface{}, interface{}, ...ResourceOption) (*models.Device, error)
	ExecDeleteFunc func(*lmctx.LMContext, enums.ResourceType, interface{}, ...ResourceOption) error
)

// LMRequester this is just to tiw facade and executor together, never mix or attach executor with facade
type LMRequester struct {
	LMFacade
	LMExecutor
}<|MERGE_RESOLUTION|>--- conflicted
+++ resolved
@@ -332,11 +332,7 @@
 // RateLimits struct to send new rate limits received from server to manager
 type RateLimits struct {
 	Limit  int64
-<<<<<<< HEAD
-	Window int
-=======
 	Window int64
->>>>>>> ce95817f
 }
 
 // WorkerRateLimitsUpdate struct to send new rate limits received from server to manager
