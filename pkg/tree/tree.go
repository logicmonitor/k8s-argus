--- conflicted
+++ resolved
@@ -15,21 +15,14 @@
 )
 
 // GetResourceGroupTree creates the ResourceGroup tree that will represent the cluster in LogicMonitor.
-<<<<<<< HEAD
-=======
 // nolint: cyclop
->>>>>>> ce95817f
 func GetResourceGroupTree(lctx *lmctx.LMContext, dgBuilder types.ResourceManager, requester *types.LMRequester) (*types.ResourceGroupTree, error) {
 	conf, err2 := getConf(lctx, requester)
 	if err2 != nil {
 		return nil, err2
 	}
 	nodes := enums.Nodes
-<<<<<<< HEAD
-	etcd := enums.ETCD
-=======
 	// etcd := enums.ETCD
->>>>>>> ce95817f
 	doNotCreateDeletedGroup := conf.DeleteResources
 	clusterProps, ok := conf.ResourceGroupProperties.Raw["cluster"]
 	if !ok {
@@ -68,19 +61,6 @@
 					},
 				},
 			},
-<<<<<<< HEAD
-			{
-				ChildGroups: nil,
-				Options: []types.ResourceGroupOption{
-					dgBuilder.GroupName(constants.EtcdResourceGroupName),
-					dgBuilder.DisableAlerting(conf.ShouldDisableAlerting(etcd)),
-					dgBuilder.AppliesTo(dgbuilder.NewAppliesToBuilder().HasCategory(etcd.GetCategory()).And().Auto("clustername").Equals(conf.ClusterName)),
-					dgBuilder.CustomProperties(dgbuilder.NewPropertyBuilder().AddProperties(conf.ResourceGroupProperties.Get(enums.ETCD))),
-				},
-			},
-		},
-	}
-=======
 		},
 	}
 	for _, resource := range enums.ALLResourceTypes {
@@ -106,7 +86,6 @@
 				})
 		}
 	}
->>>>>>> ce95817f
 
 	for _, resource := range enums.ALLResourceTypes {
 		if resource != enums.Namespaces && resource.IsNamespaceScopedResource() && !conf.IsMonitoringDisabled(resource) {
@@ -140,25 +119,6 @@
 	if err2 != nil {
 		return nil, err2
 	}
-<<<<<<< HEAD
-	etcd := enums.ETCD
-	nodes := enums.Nodes
-	doNotCreateDeletedGroup := conf.DeleteResources
-	deletedBuilder := dgbuilder.NewAppliesToBuilder().
-		Auto("clustername").Equals(conf.ClusterName).And().
-		OpenBracket()
-	for _, e := range enums.ALLResourceTypes {
-		if e == enums.Namespaces || !e.IsNamespaceScopedResource() {
-			continue
-		}
-		deletedBuilder = deletedBuilder.HasCategory(e.GetDeletedCategory()).Or()
-	}
-	deletedBuilder.TrimOrCloseBracket()
-
-	clusterProps, ok := conf.ResourceGroupProperties.Raw["cluster"]
-	if !ok {
-		clusterProps = []config.PropOpts{}
-=======
 	nodes := enums.Nodes
 	doNotCreateDeletedGroup := conf.DeleteResources
 	clusterProps, ok := conf.ResourceGroupProperties.Raw["cluster"]
@@ -180,7 +140,6 @@
 					ChildGroups: nil,
 				})
 		}
->>>>>>> ce95817f
 	}
 	return &types.ResourceGroupTree{
 		Options: []types.ResourceGroupOption{
@@ -193,13 +152,6 @@
 		ChildGroups: []*types.ResourceGroupTree{
 			{
 				Options: []types.ResourceGroupOption{
-<<<<<<< HEAD
-					dgBuilder.GroupName(constants.EtcdResourceGroupName),
-					dgBuilder.DisableAlerting(conf.ShouldDisableAlerting(etcd)),
-					dgBuilder.AppliesTo(dgbuilder.NewAppliesToBuilder().HasCategory(etcd.GetCategory()).And().Auto("clustername").Equals(conf.ClusterName)),
-					dgBuilder.CustomProperties(dgbuilder.NewPropertyBuilder().AddProperties(conf.ResourceGroupProperties.Get(enums.ETCD))),
-				},
-=======
 					dgBuilder.GroupName(constants.ClusterScopedGroupName),
 				},
 				ChildGroups: append(clusterscoped,
@@ -212,7 +164,6 @@
 						},
 						ChildGroups: nil,
 					}),
->>>>>>> ce95817f
 			},
 			{
 				Options: []types.ResourceGroupOption{
@@ -249,11 +200,7 @@
 						Options: []types.ResourceGroupOption{
 							dgBuilder.GroupName(constants.DeletedResourceGroup),
 							dgBuilder.DisableAlerting(true),
-<<<<<<< HEAD
-							dgBuilder.AppliesTo(deletedBuilder),
-=======
 							dgBuilder.AppliesTo(getDeleteBuilderForNamespaceScopedResources(conf.ClusterName)),
->>>>>>> ce95817f
 						},
 					},
 				},
@@ -266,19 +213,11 @@
 	conf, err := config.GetConfig(lctx)
 	if err != nil {
 		return nil, err
-<<<<<<< HEAD
 	}
 	// check and update the params
 	if err := checkAndUpdateClusterGroup(lctx, conf, requester); err != nil {
 		return nil, err
 	}
-=======
-	}
-	// check and update the params
-	if err := checkAndUpdateClusterGroup(lctx, conf, requester); err != nil {
-		return nil, err
-	}
->>>>>>> ce95817f
 	return conf, nil
 }
 
@@ -288,8 +227,6 @@
 	// do not need to check the root group
 	if config.ClusterGroupID == constants.RootResourceGroupID {
 		return nil
-<<<<<<< HEAD
-=======
 	}
 
 	rg, err := resourcegroup.GetByID(lctx, config.ClusterGroupID, lmClient)
@@ -314,25 +251,11 @@
 			continue
 		}
 		deletedBuilderForNamespaceScoped = deletedBuilderForNamespaceScoped.HasCategory(e.GetDeletedCategory()).Or()
->>>>>>> ce95817f
 	}
 	deletedBuilderForNamespaceScoped.TrimOrCloseBracket()
 	return deletedBuilderForNamespaceScoped
 }
 
-<<<<<<< HEAD
-	rg, err := resourcegroup.GetByID(lctx, config.ClusterGroupID, lmClient)
-	if err != nil && util.GetHTTPStatusCodeFromLMSDKError(err) != http.StatusNotFound {
-		log.Errorf("Failed to search cluster resource group [%d]: %s", config.ClusterGroupID, err)
-		return err
-	}
-	// if the group does not exist anymore, we will add the cluster to the root group
-	if rg == nil || util.GetHTTPStatusCodeFromLMSDKError(err) == http.StatusNotFound {
-		log.Warnf("The resource group (id=%v) does not exist, the cluster will be added to the root group", config.ClusterGroupID)
-		config.ClusterGroupID = constants.RootResourceGroupID
-	}
-	return nil
-=======
 func getDeleteBuilderForClusterScopedResources(clusterName string) types.AppliesToBuilder {
 	deletedBuilderForClusterScoped := dgbuilder.NewAppliesToBuilder().
 		Auto("clustername").Equals(clusterName).And().
@@ -345,5 +268,4 @@
 	}
 	deletedBuilderForClusterScoped.TrimOrCloseBracket()
 	return deletedBuilderForClusterScoped
->>>>>>> ce95817f
 }