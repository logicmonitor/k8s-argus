--- conflicted
+++ resolved
@@ -114,14 +114,11 @@
 	K8sSystemCategoriesPropertyKey = "system.categories"
 	// K8sSystemIPsPropertyKey is the key of the system ips property
 	K8sSystemIPsPropertyKey = "system.ips"
-<<<<<<< HEAD
-=======
 
 	// K8sDeviceNamePropertyKey is the key of the unique auto property kubernetes device name.
 	K8sDeviceNamePropertyKey = "auto.name"
 	// K8sDeviceNamespacePropertyKey is the key of the unique auto property kubernetes device namespace.
 	K8sDeviceNamespacePropertyKey = "auto.namespace"
->>>>>>> 3519dca8
 )
 
 const (
@@ -133,11 +130,8 @@
 	K8sAPIVersionAppsV1beta2 = "apps/v1beta2"
 	// K8sAPIVersionAppsV1 is the version 'apps/v1' of k8s api
 	K8sAPIVersionAppsV1 = "apps/v1"
-<<<<<<< HEAD
-=======
 	// K8sAutoscalingV1 is the version 'autoscaling/v1' of k8s api
 	K8sAutoscalingV1 = "autoscaling/v1"
->>>>>>> 3519dca8
 )
 
 const (
@@ -149,11 +143,8 @@
 	Services = "services"
 	// Nodes Nodes generic
 	Nodes = "nodes"
-<<<<<<< HEAD
-=======
 	// HorizontalPodAutoScalers hpa generic
 	HorizontalPodAutoScalers = "horizontalpodautoscalers"
->>>>>>> 3519dca8
 )
 
 const (
