--- conflicted
+++ resolved
@@ -122,7 +122,8 @@
 	Services = "services"
 	// Nodes Nodes generic
 	Nodes = "nodes"
-<<<<<<< HEAD
+	// HorizontalPodAutoScalers hpa generic
+	HorizontalPodAutoScalers = "horizontalpodautoscalers"
 )
 
 const (
@@ -144,8 +145,4 @@
 	HistorySuffix = ".history"
 	// PropertySeparator is the property separator
 	PropertySeparator = ", "
-=======
-	// HorizontalPodAutoScalers hpa generic
-	HorizontalPodAutoScalers = "horizontalpodautoscalers"
->>>>>>> eda3a295
 )