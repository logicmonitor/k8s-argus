package constants

var (
	// Version is the Argus version and is set at build time.
	Version string
)

const (
	// UserAgentBase is the base string for the User-Agent HTTP header.
	UserAgentBase = "LogicMonitor Argus/"
)

const (
	// RootDeviceGroupID is the root ID in the device tree.
	RootDeviceGroupID = 1
	// CustomPropertiesFieldName is the field name for a device's custom properties.
	CustomPropertiesFieldName = "customProperties"
)

const (
	// LabelNodeRole is the label name used to specify a node's role in the cluster
	LabelNodeRole = "node-role.kubernetes.io/"
	// LabelCustomPropertyPrefix is the prefix to use for custom properties based of labels
	LabelCustomPropertyPrefix = "kubernetes.label."
	// LabelNullPlaceholder is the string used to represent null values in custom properties
	LabelNullPlaceholder = "null"
)

const (
	// AllNodeDeviceGroupName is the service device group name in the cluster device group.
	AllNodeDeviceGroupName = "All"
	// EtcdDeviceGroupName is the etcd device group name in the cluster device group.
	EtcdDeviceGroupName = "Etcd"
	// NodeDeviceGroupName is the top-level device group name in the cluster device group.
	NodeDeviceGroupName = "Nodes"
	// PodDeviceGroupName is the pod device group name in the cluster device group.
	PodDeviceGroupName = "Pods"
	// ServiceDeviceGroupName is the service device group name in the cluster device group.
	ServiceDeviceGroupName = "Services"
	// DeploymentDeviceGroupName is the deployment device group name in the cluster device group.
	DeploymentDeviceGroupName = "Deployments"
	// HorizontalPodAutoscalerDeviceGroupName is the deployment device group name in the cluster device group.
	HorizontalPodAutoscalerDeviceGroupName = "HorizontalPodAutoscalers"
)

const (
	// ClusterCategory is the system.category used to identity the Kubernetes cluster in LogicMonitor.
	ClusterCategory = "KubernetesCluster"
	// EtcdCategory is the system.category used to identity the Kubernetes Pod resource type in LogicMonitor.
	EtcdCategory = "KubernetesEtcd"
	// EtcdDeletedCategory is the system.category used to identity a deleted Kubernetes Etcd node in LogicMonitor.
	EtcdDeletedCategory = "KubernetesEtcdDeleted"
	// NodeCategory is the system.category used to identity the Kubernetes Node resource type in LogicMonitor.
	NodeCategory = "KubernetesNode"
	// NodeDeletedCategory is the system.category used to identity a deleted Kubernetes Node resource type in LogicMonitor.
	NodeDeletedCategory = "KubernetesNodeDeleted"
	// ServiceCategory is the system.category used to identity a Kubernetes Service resource type in LogicMonitor.
	ServiceCategory = "KubernetesService"
	// ServiceDeletedCategory is the system.category used to identity a deleted Kubernetes Service resource type in LogicMonitor.
	ServiceDeletedCategory = "KubernetesServiceDeleted"
	// DeploymentCategory is the system.category used to identity a Kubernetes Service resource type in LogicMonitor.
	DeploymentCategory = "KubernetesDeployment"
	// DeploymentDeletedCategory is the system.category used to identity a deleted Kubernetes Service resource type in LogicMonitor.
	DeploymentDeletedCategory = "KubernetesDeploymentDeleted"
	// PodCategory is the system.category used to identity the Kubernetes Pod resource type in LogicMonitor.
	PodCategory = "KubernetesPod"
	// PodDeletedCategory is the system.category used to identity a deleted Kubernetes Pod resource type in LogicMonitor.
	PodDeletedCategory = "KubernetesPodDeleted"
	// HorizontalPodAutoscalerCategory is the system.category used to identity the Kubernetes HorizontalPodAutoscaler resource type in LogicMonitor.
	HorizontalPodAutoscalerCategory = "KubernetesHorizontalPodAutoscaler"
	// HorizontalPodAutoscalerDeletedCategory is the system.category used to identity a deleted Kubernetes HorizontalPodAutoscaler resource type in LogicMonitor.
	HorizontalPodAutoscalerDeletedCategory = "KubernetesHorizontalPodAutoscalerDeleted"
	// DeletedDeviceGroup is the name of the device group where deleted devices are optionally moved to.
	DeletedDeviceGroup = "_deleted"
	// ClusterDeviceGroupPrefix is the prefix for the top level cluster device group
	ClusterDeviceGroupPrefix = "Kubernetes Cluster: "
)

const (
	// ConfigPath is the path used to read the config.yaml file from.
	ConfigPath = "/etc/argus/config.yaml"
	// AccessID is the environment variable name to lookup for the LogicMonitor access ID.
	AccessID = "ARGUS_ACCESS_ID"
	// AccessKey is the environment variable name to lookup for the LogicMonitor access key.
	AccessKey = "ARGUS_ACCESS_KEY"
	// Account is the environment variable name to lookup for the LogicMonitor account.
	Account = "ARGUS_ACCOUNT"
)

const (
	// K8sClusterNamePropertyKey is the key of the unique auto property kubernetes cluster name
	K8sClusterNamePropertyKey = "auto.clustername"
	// K8sResourceNamePropertyKey is the key of the custom property used to record resource name
	K8sResourceNamePropertyKey = "auto.resourcename"
	// K8sResourceCreatedOnPropertyKey is the key of the custom property used to record resource create timestamp
	K8sResourceCreatedOnPropertyKey = "kubernetes.resourceCreatedOn"
	// K8sDeviceType is the type value of the k8s device
	K8sDeviceType = 8
	// K8sSystemCategoriesPropertyKey is the key of the unique custom property kubernetes system categories
	K8sSystemCategoriesPropertyKey = "system.categories"
)

const (
	// K8sAPIVersionV1 is the version 'v1' of k8s api
	K8sAPIVersionV1 = "v1"
	// K8sAPIVersionAppsV1beta1 is the version 'apps/v1beta1' of k8s api
	K8sAPIVersionAppsV1beta1 = "apps/v1beta1"
	// K8sAPIVersionAppsV1beta2 is the version 'apps/v1beta2' of k8s api
	K8sAPIVersionAppsV1beta2 = "apps/v1beta2"
	// K8sAPIVersionAppsV1 is the version 'apps/v1' of k8s api
	K8sAPIVersionAppsV1 = "apps/v1"
<<<<<<< HEAD
)

const (
	// Deployments deployments generic
	Deployments = "deployments"
	// Pods pods generic
	Pods = "pods"
	// Services Services generic
	Services = "services"
	// Nodes Nodes generic
	Nodes = "nodes"
=======
	// K8sAutoscalingV1 is the version 'autoscaling/v1' of k8s api
	K8sAutoscalingV1 = "autoscaling/v1"
>>>>>>> 1df4259d
)<|MERGE_RESOLUTION|>--- conflicted
+++ resolved
@@ -109,7 +109,8 @@
 	K8sAPIVersionAppsV1beta2 = "apps/v1beta2"
 	// K8sAPIVersionAppsV1 is the version 'apps/v1' of k8s api
 	K8sAPIVersionAppsV1 = "apps/v1"
-<<<<<<< HEAD
+	// K8sAutoscalingV1 is the version 'autoscaling/v1' of k8s api
+	K8sAutoscalingV1 = "autoscaling/v1"
 )
 
 const (
@@ -121,8 +122,4 @@
 	Services = "services"
 	// Nodes Nodes generic
 	Nodes = "nodes"
-=======
-	// K8sAutoscalingV1 is the version 'autoscaling/v1' of k8s api
-	K8sAutoscalingV1 = "autoscaling/v1"
->>>>>>> 1df4259d
 )