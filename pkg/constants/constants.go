package constants

import (
	"time"

	metav1 "k8s.io/apimachinery/pkg/apis/meta/v1"
)

var (
	// Version is the Argus version and is set at build time.
	Version string

	// DefaultListOptions default list all
	DefaultListOptions = metav1.ListOptions{} // nolint: exhaustivestruct
)

const (
	// UserAgentBase is the base string for the User-Agent HTTP header.
	UserAgentBase = "LogicMonitor Argus/"
)

const (
	// RootResourceGroupID is the root ID in the resource tree.
	RootResourceGroupID = int32(1)
	// MaxResourceLength is the max length of the resource name
	MaxResourceLength = 244
)

const (
	// LabelNodeRole is the label name used to specify a node's role in the cluster
	LabelNodeRole = "node-role.kubernetes.io/"
	// LabelCustomPropertyPrefix is the prefix to use for custom properties based of labels
	LabelCustomPropertyPrefix = "kubernetes.label."
	// AnnotationCustomPropertyPrefix is the prefix to use for custom properties based of labels
	AnnotationCustomPropertyPrefix = "kubernetes.annotation."
	// LabelNullPlaceholder is the string used to represent null values in custom properties
	LabelNullPlaceholder = "null"
	// LabelFargateProfile is the label name used for fargate profile to distinguish between fargate & other Pods
	LabelFargateProfile = "eks.amazonaws.com/fargate-profile"
)

const (
	// AllNodeResourceGroupName is the service resource group name in the cluster resource group.
	AllNodeResourceGroupName = "All"
	// EtcdResourceGroupName is the etcd resource group name in the cluster resource group.
	EtcdResourceGroupName = "Etcd"
	// NodeResourceGroupName is the top-level resource group name in the cluster resource group.
	NodeResourceGroupName = "Nodes"
	// NamespacesGroupName is the namespaces resource group name in the cluster resource group.
	NamespacesGroupName = "Namespaces"
<<<<<<< HEAD
=======
	// ClusterScopedGroupName is the resource group name for Cluster Scoped Resources in the cluster resource group.
	ClusterScopedGroupName = "ClusterScoped"
>>>>>>> ce95817f
)

const (
	// ClusterCategory is the system.category used to identity the Kubernetes cluster in LogicMonitor.
	ClusterCategory = "KubernetesCluster"
	// DeletedResourceGroup is the name of the resource group where deleted resources are optionally moved to.
	DeletedResourceGroup = "_deleted"
	// ClusterResourceGroupPrefix is the prefix for the top level cluster resource group
	ClusterResourceGroupPrefix = "Kubernetes Cluster: "
)

const (
	// K8sClusterNamePropertyKey is the key of the unique auto property kubernetes cluster name
	K8sClusterNamePropertyKey = "auto.clustername"
	// K8sResourceCreatedOnPropertyKey is the key of the custom property used to record resource create timestamp
	K8sResourceCreatedOnPropertyKey = "kubernetes.resourceCreatedOn"
	// K8sResourceDeletedOnPropertyKey is the key of the custom property used to record resource deleted timestamp
	K8sResourceDeletedOnPropertyKey = "kubernetes.resourceDeletedOn"
	// K8sResourceType is the type value of the k8s resource
	K8sResourceType = 8
	// K8sSystemCategoriesPropertyKey is the key of the unique custom property kubernetes system categories
	K8sSystemCategoriesPropertyKey = "system.categories"
	// K8sSystemIPsPropertyKey is the key of the system ips property
	K8sSystemIPsPropertyKey = "system.ips"

	// K8sResourceNamePropertyKey is the key of the unique auto property kubernetes resource name.
	K8sResourceNamePropertyKey = "auto.name"
	// K8sResourceNamespacePropertyKey is the key of the unique auto property kubernetes resource namespace.
	K8sResourceNamespacePropertyKey = "auto.namespace"
	// K8sResourceUIDPropertyKey is the key of the unique auto property kubernetes resource uid.
	K8sResourceUIDPropertyKey = "auto.uid"
)

const (
	// K8sAPIVersionV1 is the version 'v1' of k8s api
	K8sAPIVersionV1 = "v1"
	// K8sAPIVersionAppsV1beta2 is the version 'apps/v1beta2' of k8s api
	K8sAPIVersionAppsV1beta2 = "apps/v1beta2"
	// K8sAPIVersionAppsV1 is the version 'apps/v1' of k8s api
	K8sAPIVersionAppsV1 = "apps/v1"
	// K8sAutoscalingV1 is the version 'autoscaling/v1' of k8s api
	K8sAutoscalingV1 = "autoscaling/v1"
<<<<<<< HEAD
=======
	// K8sAPIVersionBatchV1 is the version 'batch/v1' of k8s api
	K8sAPIVersionBatchV1 = "batch/v1"
	// K8sAPIVersionBatchV1Beta1 is the version 'batch/v1beta1' of k8s api
	K8sAPIVersionBatchV1Beta1 = "batch/v1beta1"
	// K8sAPIVersionExtensionsV1Beta1 is the version 'extensions/v1beta1' of k8s api
	K8sAPIVersionExtensionsV1Beta1 = "extensions/v1beta1"
	// K8sAPIVersionNetworkingV1 is the version 'networking/v1' of k8s api
	K8sAPIVersionNetworkingV1 = "networking/v1"
	// K8sAPIVersionNetworkingV1Beta1 is the version 'networking/v1beta1' of k8s api
	K8sAPIVersionNetworkingV1Beta1 = "networking/v1beta1"
>>>>>>> ce95817f
)

const (
	// ArgusAppVersion is the key for Argus app version
	ArgusAppVersion = "argus.app-version"
	// HelmChart is the key for Argus & Collectoeset-controller label
	HelmChart = "helm-chart"
	// HelmRevision is the key for Argus & Collectoeset-controller label
	HelmRevision = "helm-revision"
	// Chart is the label key in Argus & Collectoeset-controller Deployment
	Chart = "chart"
	// Argus is the Argus Deployment label
	Argus = "argus"
	// CollectorsetController is the Collectorset-controller Deployment label
	CollectorsetController = "collectorset-controller"
	// KubernetesVersionKey is the key for customProperties
	KubernetesVersionKey = "kubernetes.version"
	// ResourceGroupCustomType is the resource group of custom type
	ResourceGroupCustomType = "custom"
	// HistorySuffix is the key suffix used for maintaining history
	HistorySuffix = ".history"
	// PropertySeparator is the property separator
	PropertySeparator = ", "
	// ArgusHelmChartAuditKey audit entry key
	ArgusHelmChartAuditKey = Argus + "." + HelmChart
	// CSCHelmChartAuditKey audit entry key
	CSCHelmChartAuditKey = CollectorsetController + "." + HelmChart
	// ArgusHelmRevisionAuditKey audit entry key
	ArgusHelmRevisionAuditKey = Argus + "." + HelmRevision
	// CSCHelmRevisionAuditKey audit entry key
	CSCHelmRevisionAuditKey = CollectorsetController + "." + HelmRevision
)

const (
	// DefaultPeriodicSyncInterval Default interval for Periodic Discovery.
	DefaultPeriodicSyncInterval = time.Minute * 30

	// DefaultPeriodicDeleteInterval Default interval for Periodic delete.
	DefaultPeriodicDeleteInterval = time.Minute * 5

	// DefaultCacheResyncInterval Default interval for cache resync.
	DefaultCacheResyncInterval = time.Minute * 10
)

const (
	// IsLocal flag used to set when application is loaded using external kubeconfig file to indicate it is running outside cluster
	IsLocal = "IS_LOCAL"
)

const (
	// ConfigInitK8sClientExitCode exit 1
	ConfigInitK8sClientExitCode = 1
	// ConfigInitExitCode exit 2
	ConfigInitExitCode = 2
	// GetConfigExitCode exit 3
	GetConfigExitCode = 3
)

const (
	// ResyncConflictingResourcesProp graceful resync flag on cluster group
	ResyncConflictingResourcesProp = "resync.conflicting_resources"
	// ResyncCacheProp graceful resync flag on cluster group
	ResyncCacheProp = "resync.cache"
)

const (
	// ConfigFileName config file name to read from configmap
	ConfigFileName = "config.yaml"
	// FiltersConfigFileName config file name to read from configmap
	FiltersConfigFileName = "filters-config.yaml"
	// EnvVarArgusConfigPrefix prefix to parse environment variables into config struct
	EnvVarArgusConfigPrefix = "argus"
)

const (
	// PartitionKey partition key used to send lm requests to a single worker all the time.
	PartitionKey = "partition_key"
)

const (
	// AutoPropCreatedBy auto property to identify who created property
	AutoPropCreatedBy = "auto.createdBy"

	// DGCustomPropCreatedBy resource group does not have auto prop, so adding it as custom prop
	DGCustomPropCreatedBy = "createdBy"

	// CreatedByPrefix created by prefix
	CreatedByPrefix = "LogicMonitor/Argus: "
)

const (
	// NameFieldName is the field name for a device's name.
	NameFieldName = "name"
)<|MERGE_RESOLUTION|>--- conflicted
+++ resolved
@@ -48,11 +48,8 @@
 	NodeResourceGroupName = "Nodes"
 	// NamespacesGroupName is the namespaces resource group name in the cluster resource group.
 	NamespacesGroupName = "Namespaces"
-<<<<<<< HEAD
-=======
 	// ClusterScopedGroupName is the resource group name for Cluster Scoped Resources in the cluster resource group.
 	ClusterScopedGroupName = "ClusterScoped"
->>>>>>> ce95817f
 )
 
 const (
@@ -95,8 +92,6 @@
 	K8sAPIVersionAppsV1 = "apps/v1"
 	// K8sAutoscalingV1 is the version 'autoscaling/v1' of k8s api
 	K8sAutoscalingV1 = "autoscaling/v1"
-<<<<<<< HEAD
-=======
 	// K8sAPIVersionBatchV1 is the version 'batch/v1' of k8s api
 	K8sAPIVersionBatchV1 = "batch/v1"
 	// K8sAPIVersionBatchV1Beta1 is the version 'batch/v1beta1' of k8s api
@@ -107,7 +102,6 @@
 	K8sAPIVersionNetworkingV1 = "networking/v1"
 	// K8sAPIVersionNetworkingV1Beta1 is the version 'networking/v1beta1' of k8s api
 	K8sAPIVersionNetworkingV1Beta1 = "networking/v1beta1"
->>>>>>> ce95817f
 )
 
 const (
