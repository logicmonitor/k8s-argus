package devicegroup

import (
	"fmt"

	"github.com/logicmonitor/k8s-argus/pkg/constants"
	"github.com/logicmonitor/k8s-argus/pkg/lmctx"
	lmlog "github.com/logicmonitor/k8s-argus/pkg/log"
	"github.com/logicmonitor/lm-sdk-go/client"
	"github.com/logicmonitor/lm-sdk-go/client/lm"
	"github.com/logicmonitor/lm-sdk-go/models"
	log "github.com/sirupsen/logrus"
)

const (
	hasCategoryOpen = "hasCategory("
	existsOpen      = "exists("
	closingBracket  = ")"
)

// Options are the options for creating a device group.
type Options struct {
	AppliesTo                         AppliesToBuilder
	AppliesToDeletedGroup             AppliesToBuilder
	AppliesToConflict                 AppliesToBuilder
	Client                            *client.LMSdkGo
	Name                              string
	ParentID                          int32
	DisableAlerting                   bool
	DeleteDevices                     bool
	FullDisplayNameIncludeClusterName bool
	CustomProperties                  PropertyBuilder
}

// AppliesToBuilder is an interface for building an appliesTo string.
type AppliesToBuilder interface {
	HasCategory(string) AppliesToBuilder
	Auto(string) AppliesToBuilder
	And() AppliesToBuilder
	Custom(string) AppliesToBuilder
	Or() AppliesToBuilder
	Equals(string) AppliesToBuilder
	Exists(string) AppliesToBuilder
	String() string
}

type appliesToBuilder struct {
	value string
}

// NewAppliesToBuilder is the builder for appliesTo.
func NewAppliesToBuilder() AppliesToBuilder {
	return &appliesToBuilder{}
}

func (a *appliesToBuilder) And() AppliesToBuilder {
	a.value += " && "
	return a
}

func (a *appliesToBuilder) Or() AppliesToBuilder {
	a.value += " || "
	return a
}
func (a *appliesToBuilder) Equals(val string) AppliesToBuilder {
	a.value += " == " + fmt.Sprintf(`"%s"`, val)
	return a
}

func (a *appliesToBuilder) HasCategory(category string) AppliesToBuilder {
	a.value += hasCategoryOpen + fmt.Sprintf(`"%s"`, category) + closingBracket
	return a
}

func (a *appliesToBuilder) Exists(property string) AppliesToBuilder {
	a.value += existsOpen + fmt.Sprintf(`"%s"`, property) + closingBracket
	return a
}

func (a *appliesToBuilder) Auto(property string) AppliesToBuilder {
	a.value += "auto." + property
	return a
}

func (a *appliesToBuilder) Custom(property string) AppliesToBuilder {
	a.value += property
	return a
}

func (a *appliesToBuilder) String() string {
	return a.value
}

// PropertyBuilder is an interface for building properties
type PropertyBuilder interface {
	Add(string, string, bool) PropertyBuilder
	AddProperties([]map[string]interface{}) PropertyBuilder
	Build([]*models.NameAndValue) []*models.NameAndValue
}

type propertyBuilder struct {
	properties []map[string]interface{}
}

// NewPropertyBuilder is the builder for properties
func NewPropertyBuilder() PropertyBuilder {
	return &propertyBuilder{}
}

func (p *propertyBuilder) Add(key string, value string, override bool) PropertyBuilder {
	m := make(map[string]interface{})
	m["name"] = key
	m["value"] = value
	m["override"] = override
	p.properties = append(p.properties, m)
	return p
}

func (p *propertyBuilder) AddProperties(properties []map[string]interface{}) PropertyBuilder {
	p.properties = append(p.properties, properties...)
	return p
}

func (p *propertyBuilder) Build(existingProps []*models.NameAndValue) []*models.NameAndValue {
	props := []*models.NameAndValue{}
	exProps := make(map[string]string)
	for _, elm := range existingProps {
		exProps[*elm.Name] = *elm.Value
	}
	for _, prop := range p.properties {
		key := prop["name"].(string)
		value := prop["value"].(string)
		override := true
		if v := prop["override"]; v != nil {
			override = v.(bool)
		}
		if val, ok := exProps[key]; !override && ok {
			value = val
		}
		props = append(props, &models.NameAndValue{Name: &key, Value: &value})
	}
	return props
}

// Create creates a device group.
func Create(opts *Options) (int32, error) {
	lctx := lmlog.NewLMContextWith(log.WithFields(log.Fields{"res": "create-device-group", "device_group_name": opts.Name}))
<<<<<<< HEAD
=======
	log := lmlog.Logger(lctx)
>>>>>>> 92e1c216
	clusterDeviceGroup, err := Find(opts.ParentID, opts.Name, opts.Client)
	if err != nil {
		return 0, err
	}

	if clusterDeviceGroup == nil {
<<<<<<< HEAD
=======
		log.Infof("Could not find device group %q", opts.Name)
>>>>>>> 92e1c216
		cdg, err := create(opts.Name, opts.AppliesTo.String(), opts.DisableAlerting, opts.ParentID, opts.CustomProperties.Build(nil), opts.Client)
		if err != nil {
			return 0, err
		}

		clusterDeviceGroup = cdg
	} else {
		replaceCustomProperty(lctx, clusterDeviceGroup, opts)
	}

	if !opts.DeleteDevices && opts.AppliesToDeletedGroup != nil {
		deletedDeviceGroup, err := Find(clusterDeviceGroup.ID, constants.DeletedDeviceGroup, opts.Client)
		if err != nil {
			return 0, err
		}
		if deletedDeviceGroup == nil {
			_, err := create(constants.DeletedDeviceGroup, opts.AppliesToDeletedGroup.String(), true, clusterDeviceGroup.ID, NewPropertyBuilder().Build(nil), opts.Client)
			if err != nil {
				return 0, err
			}
		}

	}

	err = createConflictDynamicGroup(opts, clusterDeviceGroup.ID)
	if err != nil {
		return 0, err
	}

	return clusterDeviceGroup.ID, nil
}

func createConflictDynamicGroup(opts *Options, clusterGrpID int32) error {
	if opts.AppliesToConflict != nil && !opts.FullDisplayNameIncludeClusterName {
		conflictingDeviceGroup, err := Find(clusterGrpID, constants.ConflictDeviceGroup, opts.Client)
		if err != nil {
			return err
		}
		if conflictingDeviceGroup == nil {
			_, err := create(constants.ConflictDeviceGroup, opts.AppliesToConflict.String(), true, clusterGrpID, nil, opts.Client)
			if err != nil {
				return err
			}
		}
	}
	return nil
}

// Find searches for a device group identified by the parent ID and name.
func Find(parentID int32, name string, client *client.LMSdkGo) (*models.DeviceGroup, error) {
	params := lm.NewGetDeviceGroupListParams()
	fields := "name,id,parentId,subGroups,customProperties"
	params.SetFields(&fields)
	filter := fmt.Sprintf("parentId:\"%v\",name:\"%s\"", parentID, name)
	params.SetFilter(&filter)
	restResponse, err := client.LM.GetDeviceGroupList(params)
	if err != nil {
		return nil, fmt.Errorf("failed to get device group list when searching for %q: %v", name, err)
	}

<<<<<<< HEAD
=======
	log.Debugf("Find devicegroup response: %#v", restResponse)

>>>>>>> 92e1c216
	var deviceGroup *models.DeviceGroup
	if len(restResponse.Payload.Items) == 0 {
		log.Errorf("Could not find device group %q with parentId %v", name, parentID)
		return deviceGroup, nil
	}
	deviceGroup = restResponse.Payload.Items[0]

	return deviceGroup, nil
}

// FindDeviceGroupsByName searches for a device group by name.
func FindDeviceGroupsByName(name string, client *client.LMSdkGo) ([]*models.DeviceGroup, error) {
	params := lm.NewGetDeviceGroupListParams()
	fields := "name,id,parentId,subGroups"
	params.SetFields(&fields)
	filter := fmt.Sprintf("name:\"%s\"", name)
	params.SetFilter(&filter)
	restResponse, err := client.LM.GetDeviceGroupList(params)
	if err != nil {
		return nil, err
	}

	var deviceGroups []*models.DeviceGroup
	if restResponse != nil && restResponse.Payload != nil {
		deviceGroups = restResponse.Payload.Items
	}

	return deviceGroups, nil
}

// Exists returns true if the specified device group exists in the account
func Exists(parentID int32, name string, client *client.LMSdkGo) bool {
	deviceGroup, err := Find(parentID, name, client)
	if err != nil {
		log.Warnf("Failed looking up device group for node role %q: %v", name, err)
	}

	if deviceGroup != nil {
		return true
	}
	return false
}

// ExistsByID returns true if we could get the group by id
func ExistsByID(groupID int32, client *client.LMSdkGo) bool {
	params := lm.NewGetDeviceGroupByIDParams()
	params.SetID(groupID)
	fields := "name,id"
	params.SetFields(&fields)
	restResponse, err := client.LM.GetDeviceGroupByID(params)
	if err != nil {
		log.Warnf("Failed to get device group (id=%v): %v", groupID, err)
		return false
	}

	log.Debugf("Exists device group by id response:%#v", restResponse)

	if restResponse.Payload != nil && restResponse.Payload.ID == groupID {
		return true
	}

	return false
}

// DeleteSubGroup deletes a subgroup from a device group with the specified
// name.
func DeleteSubGroup(deviceGroup *models.DeviceGroup, name string, client *client.LMSdkGo) error {
	for _, subGroup := range deviceGroup.SubGroups {
		if subGroup.Name != name {
			continue
		}
		params := lm.NewDeleteDeviceGroupByIDParams()
		params.ID = subGroup.ID
		deleteChildren := true
		params.SetDeleteChildren(&deleteChildren)
		deleteHard := true
		params.SetDeleteHard(&deleteHard)
		_, err := client.LM.DeleteDeviceGroupByID(params)
		return err
	}

	return nil
}

// DeleteGroup deletes a device group with the specified deviceGroupID.
func DeleteGroup(deviceGroup *models.DeviceGroup, client *client.LMSdkGo) error {
	params := lm.NewDeleteDeviceGroupByIDParams()
	params.ID = deviceGroup.ID
	deleteChildren := true
	params.SetDeleteChildren(&deleteChildren)
	deleteHard := true
	params.SetDeleteHard(&deleteHard)
	log.Infof("Deleting deviceGroup:\"%s\" ID:\"%d\" ParentID:\"%d\"", *deviceGroup.Name, deviceGroup.ID, deviceGroup.ParentID)
	_, err := client.LM.DeleteDeviceGroupByID(params)
	return err
}

func create(name, appliesTo string, disableAlerting bool, parentID int32, customProperties []*models.NameAndValue, client *client.LMSdkGo) (*models.DeviceGroup, error) {
	params := lm.NewAddDeviceGroupParams()
	params.SetBody(&models.DeviceGroup{
		Name:             &name,
		Description:      "A dynamic device group for Kubernetes.",
		ParentID:         parentID,
		AppliesTo:        appliesTo,
		DisableAlerting:  disableAlerting,
		CustomProperties: customProperties,
	})

	restResponse, err := client.LM.AddDeviceGroup(params)
	if err != nil {
		return nil, fmt.Errorf("failed to add device group %q: %v", name, err)
	}

	deviceGroup := restResponse.Payload
	log.Infof("Created device group %q with id %d", name, deviceGroup.ID)

	return deviceGroup, nil
}

// GetDeviceGroupPropertyList Fetches device group property list
func GetDeviceGroupPropertyList(lctx *lmctx.LMContext, groupID int32, client *client.LMSdkGo) []*models.EntityProperty {
	log := lmlog.Logger(lctx)
	params := lm.NewGetDeviceGroupPropertyListParams()
	params.SetGid(groupID)
	restResponse, err := client.LM.GetDeviceGroupPropertyList(params)
	if err != nil || restResponse == nil {
		log.Errorf("Failed to fetch device group (id - '%v') property list. Error: %v", groupID, err)
		return []*models.EntityProperty{}
	}
	return restResponse.Payload.Items
}

// UpdateDeviceGroupPropertyByName Updates device group property by name
func UpdateDeviceGroupPropertyByName(lctx *lmctx.LMContext, groupID int32, entityProperty *models.EntityProperty, client *client.LMSdkGo) bool {
	log := lmlog.Logger(lctx)
	params := lm.NewUpdateDeviceGroupPropertyByNameParams()
	params.SetBody(entityProperty)
	params.SetGid(groupID)
	params.SetName(entityProperty.Name)
	restResponse, err := client.LM.UpdateDeviceGroupPropertyByName(params)
	if err != nil || restResponse == nil {
		log.Errorf("Failed to update device group property '%v'. Error: %v", entityProperty.Name, err)
		return false
	}
	log.Debugf("Successfully updated device group property '%v'", entityProperty.Name)
	return true
}

// AddDeviceGroupProperty Adds new property in device group
func AddDeviceGroupProperty(lctx *lmctx.LMContext, groupID int32, entityProperty *models.EntityProperty, client *client.LMSdkGo) bool {
	log := lmlog.Logger(lctx)
	params := lm.NewAddDeviceGroupPropertyParams()
	params.SetBody(entityProperty)
	params.SetGid(groupID)
	restResponse, err := client.LM.AddDeviceGroupProperty(params)
	if err != nil || restResponse == nil {
		log.Errorf("Failed to add device group property '%v'. Error: %v", entityProperty.Name, err)
		return false
	}
	log.Debugf("Successfully added device group property '%v'", entityProperty.Name)
	return true
}

// replaceCustomProperty adds/replaces the custom properties for device group
func replaceCustomProperty(lctx *lmctx.LMContext, clusterDeviceGroup *models.DeviceGroup, opts *Options) {
	existingGroupProperties := make(map[string]string)
	customProperties := opts.CustomProperties.Build(clusterDeviceGroup.CustomProperties)
	for _, v := range clusterDeviceGroup.CustomProperties {
		existingGroupProperties[*v.Name] = *v.Value
	}
	for _, v := range customProperties {
		value, exists := existingGroupProperties[*v.Name]
		entityProperty := models.EntityProperty{Name: *v.Name, Value: *v.Value, Type: constants.DeviceGroupCustomType}
		if !exists {
			// Add property if property does not exists
			AddDeviceGroupProperty(lctx, clusterDeviceGroup.ID, &entityProperty, opts.Client)
		} else if value == "" || value != *v.Value {
			// Update value if it is empty or not equal to value in configmap
			UpdateDeviceGroupPropertyByName(lctx, clusterDeviceGroup.ID, &entityProperty, opts.Client)
		}
	}
}<|MERGE_RESOLUTION|>--- conflicted
+++ resolved
@@ -145,20 +145,12 @@
 // Create creates a device group.
 func Create(opts *Options) (int32, error) {
 	lctx := lmlog.NewLMContextWith(log.WithFields(log.Fields{"res": "create-device-group", "device_group_name": opts.Name}))
-<<<<<<< HEAD
-=======
-	log := lmlog.Logger(lctx)
->>>>>>> 92e1c216
 	clusterDeviceGroup, err := Find(opts.ParentID, opts.Name, opts.Client)
 	if err != nil {
 		return 0, err
 	}
 
 	if clusterDeviceGroup == nil {
-<<<<<<< HEAD
-=======
-		log.Infof("Could not find device group %q", opts.Name)
->>>>>>> 92e1c216
 		cdg, err := create(opts.Name, opts.AppliesTo.String(), opts.DisableAlerting, opts.ParentID, opts.CustomProperties.Build(nil), opts.Client)
 		if err != nil {
 			return 0, err
@@ -218,12 +210,7 @@
 	if err != nil {
 		return nil, fmt.Errorf("failed to get device group list when searching for %q: %v", name, err)
 	}
-
-<<<<<<< HEAD
-=======
-	log.Debugf("Find devicegroup response: %#v", restResponse)
-
->>>>>>> 92e1c216
+  
 	var deviceGroup *models.DeviceGroup
 	if len(restResponse.Payload.Items) == 0 {
 		log.Errorf("Could not find device group %q with parentId %v", name, parentID)
