--- conflicted
+++ resolved
@@ -29,10 +29,7 @@
 	DisableAlerting                   bool
 	DeleteDevices                     bool
 	FullDisplayNameIncludeClusterName bool
-<<<<<<< HEAD
-=======
 	CustomProperties                  PropertyBuilder
->>>>>>> c8a76772
 }
 
 // AppliesToBuilder is an interface for building an appliesTo string.
@@ -195,11 +192,7 @@
 			return err
 		}
 		if conflictingDeviceGroup == nil {
-<<<<<<< HEAD
-			_, err := create(constants.ConflictDeviceGroup, opts.AppliesToConflict.String(), true, clusterGrpID, opts.Client)
-=======
 			_, err := create(constants.ConflictDeviceGroup, opts.AppliesToConflict.String(), true, clusterGrpID, nil, opts.Client)
->>>>>>> c8a76772
 			if err != nil {
 				return err
 			}
@@ -321,11 +314,7 @@
 	return err
 }
 
-<<<<<<< HEAD
-func create(name, appliesTo string, disableAlerting bool, parentID int32, client *client.LMSdkGo) (*models.DeviceGroup, error) {
-=======
 func create(name, appliesTo string, disableAlerting bool, parentID int32, customProperties []*models.NameAndValue, client *client.LMSdkGo) (*models.DeviceGroup, error) {
->>>>>>> c8a76772
 	params := lm.NewAddDeviceGroupParams()
 	params.SetBody(&models.DeviceGroup{
 		Name:             &name,
@@ -389,8 +378,6 @@
 	}
 	log.Debugf("Successfully added device group property '%v'", entityProperty.Name)
 	return true
-<<<<<<< HEAD
-=======
 }
 
 // replaceCustomProperty adds/replaces the custom properties for device group
@@ -411,5 +398,4 @@
 			UpdateDeviceGroupPropertyByName(lctx, clusterDeviceGroup.ID, &entityProperty, opts.Client)
 		}
 	}
->>>>>>> c8a76772
 }