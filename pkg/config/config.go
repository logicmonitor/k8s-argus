--- conflicted
+++ resolved
@@ -237,10 +237,6 @@
 func postLoad(pconf *Config, uconf *Config) {
 	// Disabling Discovery for ConfigMaps for now
 	if !ResourceContains(uconf.DisableResourceMonitoring, enums.ConfigMaps) {
-<<<<<<< HEAD
-		logrus.Debugln("Adding ConfigMaps into DisabledResourceMonitoring")
-=======
->>>>>>> b5ed721c
 		uconf.DisableResourceMonitoring = append(uconf.DisableResourceMonitoring, enums.ConfigMaps)
 	}
 	t := reflect.TypeOf(pconf).Elem()
