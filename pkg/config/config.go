--- conflicted
+++ resolved
@@ -14,18 +14,6 @@
 // nolint: maligned
 type Config struct {
 	*Secrets
-<<<<<<< HEAD
-	Address                           string `yaml:"address"`
-	ClusterCategory                   string `yaml:"cluster_category"`
-	ClusterName                       string `yaml:"cluster_name"`
-	Debug                             bool   `yaml:"debug"`
-	DeleteDevices                     bool   `yaml:"delete_devices"`
-	DisableAlerting                   bool   `yaml:"disable_alerting"`
-	FullDisplayNameIncludeNamespace   bool   `yaml:"displayName_include_namespace"`
-	FullDisplayNameIncludeClusterName bool   `yaml:"displayName_include_clustername"`
-	ClusterGroupID                    int32  `yaml:"cluster_group_id"`
-	ProxyURL                          string `yaml:"proxy_url"`
-=======
 	DeviceGroupProperties             DeviceGroupProperties `yaml:"device_group_props"`
 	Intervals                         Intervals             `yaml:"app_intervals"`
 	Address                           string                `yaml:"address"`
@@ -39,7 +27,6 @@
 	ClusterGroupID                    int32                 `yaml:"cluster_group_id"`
 	ProxyURL                          string                `yaml:"proxy_url"`
 	IgnoreSSL                         bool                  `yaml:"ignore_ssl"`
->>>>>>> c8a76772
 }
 
 // Secrets represents the application's sensitive configuration file.
@@ -50,8 +37,6 @@
 	EtcdDiscoveryToken string `envconfig:"ETCD_DISCOVERY_TOKEN"`
 	ProxyUser          string `envconfig:"PROXY_USER"`
 	ProxyPass          string `envconfig:"PROXY_PASS"`
-<<<<<<< HEAD
-=======
 }
 
 // DeviceGroupProperties represents the properties applied on device groups
@@ -73,7 +58,6 @@
 	PeriodicSyncMinInterval   time.Duration `yaml:"periodic_sync_min_interval"`
 	PeriodicDeleteMinInterval time.Duration `yaml:"periodic_delete_min_interval"`
 	CacheSyncMinInterval      time.Duration `yaml:"cache_sync_min_interval"`
->>>>>>> c8a76772
 }
 
 // GetConfig returns the application configuration specified by the config file.
