--- conflicted
+++ resolved
@@ -78,11 +78,7 @@
 	}
 
 	// Add the etcd member.
-<<<<<<< HEAD
-	if _, err := c.Add(lctx, "etcd",
-=======
 	if _, err := c.Add(lctx, "etcd", nil,
->>>>>>> 641f1421
 		c.args(member, constants.EtcdCategory)...,
 	); err != nil {
 		log.Errorf("Failed to add etcd member %q: %v", member.URL.Hostname(), err)
