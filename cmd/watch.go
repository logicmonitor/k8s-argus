package cmd

import (
	"fmt"
	"log"
	"net/http"

	// nolint: gosec
	_ "net/http/pprof"
	"os"

	argus "github.com/logicmonitor/k8s-argus/pkg"
	"github.com/logicmonitor/k8s-argus/pkg/client/logicmonitor"
	"github.com/logicmonitor/k8s-argus/pkg/config"
	"github.com/logicmonitor/k8s-argus/pkg/connection"
	"github.com/logicmonitor/k8s-argus/pkg/constants"
	"github.com/logicmonitor/k8s-argus/pkg/cronjob"
	"github.com/logicmonitor/k8s-argus/pkg/filters"
	"github.com/logicmonitor/k8s-argus/pkg/healthz"
	lmlog "github.com/logicmonitor/k8s-argus/pkg/log"
	util "github.com/logicmonitor/k8s-argus/pkg/utilities"
	"github.com/pkg/profile"
	"github.com/prometheus/client_golang/prometheus/promhttp"
	"github.com/sirupsen/logrus"
	"github.com/spf13/cobra"
)

// watchCmd represents the watch command
var watchCmd = &cobra.Command{ // nolint: exhaustivestruct
	Use:   "watch",
	Short: "Watch Kubernetes events",
	Long:  `Monitors a cluster autonomously by watching events and translating them to LogicMonitor objects.`,
	Run: func(cmd *cobra.Command, args []string) {
		// TODO: All objects created by the Watcher should add a property that
		//  indicates the Watcher version. This can be useful in migrations from one
		//  version to the next.

		// Add hook to log pod id and goroutine id in log context
		hook := &lmlog.DefaultFieldHook{}
		logrus.AddHook(hook)

		if kubeConfigFile != "" {
			err := os.Setenv(constants.IsLocal, "true")
			if err != nil {
				logrus.Errorf("Failed to set IsLocal environment")
			}
		}

		cronjob.Init()
		fmt.Printf("kubeconfig file path: %s\n", kubeConfigFile) // nolint: forbidigo
		if err := config.Init(kubeConfigFile); err != nil {
			fmt.Println("Failed to initialise Kubernetes client: %w", err) // nolint: forbidigo
			os.Exit(constants.ConfigInitK8sClientExitCode)
		}

		if err := config.InitConfig(); err != nil {
			fmt.Println("failed to load application config from configmaps") // nolint: forbidigo
			os.Exit(constants.ConfigInitExitCode)
		}
		lctx := lmlog.NewLMContextWith(logrus.WithFields(logrus.Fields{"watch": "init"}))
		conf, err := config.GetConfig(lctx)
		if err != nil {
			fmt.Println("Failed to get config: %w", err) // nolint: forbidigo
			os.Exit(constants.GetConfigExitCode)
		}

		http.Handle("/metrics", promhttp.Handler())
		go func() {
			addr := fmt.Sprintf(":%d", *conf.OpenMetricsConfig.Port)
			log.Fatal(http.ListenAndServe(addr, nil))
		}()

		// Once minimal configuration gets loaded, start config watcher to watch on events
		config.Run()

		if logLevel := os.Getenv("LOG_LEVEL"); util.IsLocal() && logLevel != "" {
			level, err := logrus.ParseLevel(logLevel)
			if err != nil {
				fmt.Println("Incorrect log level, setting to info") // nolint: forbidigo
				logrus.SetLevel(logrus.InfoLevel)
			} else {
				logrus.SetLevel(level)
			}
		} else {
			logrus.SetLevel(*conf.LogLevel)
			// Monitor config for log level change
			registerLogLevelChangeHook()
		}

		log := lmlog.Logger(lctx)

		if err := filters.Init(lctx); err != nil {
			log.Fatal(err.Error())
			return
		}
		// LogicMonitor API client.
		lmClient, err := logicmonitor.NewLMClient(conf)
		if err != nil {
			log.Fatal(err.Error())
			return
		}

<<<<<<< HEAD
=======
		userAgent := constants.UserAgentBase + constants.Version
		lmClient.LM.SetUserAgent(&userAgent)

>>>>>>> ce95817f
		if util.IsLocal() {
			logrus.SetFormatter(&logrus.TextFormatter{ // nolint: exhaustivestruct
				ForceColors: false,
			})
		} else {
			// Set up a gRPC connection and CSC Client.
			if err := connection.Initialize(lctx, conf); err != nil {
				log.Fatalf("failed to initialize collectorset-controller connection: %s", err)
			}
			connection.RunGrpcHeartBeater()
		}

		argusObj, err := argus.CreateArgus(lctx, lmClient)
		if err != nil {
			log.Fatalf("Failed to create argus object at initialization: %s", err)
			return
		}
		err = argusObj.Init()
		// Instantiate the application and add watchers.
		if err != nil {
			log.Fatalf("Failed to initialize argus: %s", err)
			return
		}
		if err := argusObj.CreateWatchers(lctx); err != nil {
			log.Fatalf("Failed to create resource watchers: %s", err)
			return
		}
		if err := argusObj.CreateParallelRunners(lctx); err != nil {
			log.Fatalf("Could not start parallel event runners: %s", err)
			return
		}

		if err := argusObj.Watch(lctx); err != nil {
			log.Fatalf("Could not start event watchers: %s", err)
			return
		}

		// To update K8s & Helm properties in cluster resource group periodically with the server
		err = cronjob.StartTelemetryCron(lctx, argusObj.ResourceCache, argusObj.LMRequester)
		if err != nil {
			log.Fatalf("Failed to start telemetry collector: %s", err)
			return
		}

		// Health check.
		http.HandleFunc("/healthz", healthz.HandleFunc)

		if *conf.EnableProfiling {
			defer profile.Start(profile.CPUProfile,
				profile.MemProfile, profile.MemProfileHeap, profile.MemProfileAllocs,
				profile.BlockProfile, profile.MutexProfile, profile.NoShutdownHook,
				profile.GoroutineProfile, profile.ThreadcreationProfile,
				profile.TraceProfile,
			).Stop()

			go func() {
				err := http.ListenAndServe(":8081", nil)
				if err != nil {
					log.Fatalf("Failed to start debug profiling: %s", err)
					return
				}
			}()
		}

		log.Fatal(http.ListenAndServe(":8080", nil))
	},
}

// nolint: gochecknoinits
func init() {
	RootCmd.AddCommand(watchCmd)
}

// registerLogLevelChangeHook keeps eye on log level in config with interval of 5 seconds and changes logger level accordingly.
func registerLogLevelChangeHook() {
	lctx := lmlog.NewLMContextWith(logrus.WithFields(logrus.Fields{"config_hook": "log_level"}))
	log := lmlog.Logger(lctx)
	config.AddConfigHook(config.ConfHook{
		Hook: func(prev *config.Config, updated *config.Config) {
			log.Infof("Setting log level %s", *updated.LogLevel)
			logrus.SetLevel(*updated.LogLevel)
		},
		Predicate: func(prev *config.Config, updated *config.Config) bool {
			return prev == nil || *prev.LogLevel != *updated.LogLevel
		},
	})
}<|MERGE_RESOLUTION|>--- conflicted
+++ resolved
@@ -100,12 +100,9 @@
 			return
 		}
 
-<<<<<<< HEAD
-=======
 		userAgent := constants.UserAgentBase + constants.Version
 		lmClient.LM.SetUserAgent(&userAgent)
 
->>>>>>> ce95817f
 		if util.IsLocal() {
 			logrus.SetFormatter(&logrus.TextFormatter{ // nolint: exhaustivestruct
 				ForceColors: false,
