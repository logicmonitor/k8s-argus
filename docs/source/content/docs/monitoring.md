--- conflicted
+++ resolved
@@ -9,7 +9,6 @@
     weight: 1
 ---
 
-<<<<<<< HEAD
 Argus adds Kubernetes resources into LogicMonitor, but the DataSources that
 apply to those resources are responsible for monitoring. LogicMonitor has a set
  of developed modules for monitoring Kubernetes, which you can import via the
@@ -17,11 +16,6 @@
  (Settings | DataSources | Add | From LogicMonitor Exchange). Filter Items with word “Kubernetes”. Add all logicmodules as per your requirements.
 
 If kubernetes cluster is configured with Istio then you can add “Istio kubernetes” logicmodules as well.
-=======
-# monitoring
-
-Argus adds Kubernetes resources into LogicMonitor, but the DataSources that apply to those resources are responsible for monitoring. LogicMonitor has a set of developed modules for monitoring Kubernetes, which you can import via the \[LM Exchange\] \([https://www.logicmonitor.com/support/settings/logicmodules/lm-exchange/](https://www.logicmonitor.com/support/settings/logicmodules/lm-exchange/)\) \(Settings \| DataSources \| Add \| From LogicMonitor Exchange \| Add by Locator Code\) with these locator codes:
->>>>>>> 9eddd84b
 
 * Kubernetes\_Nodes: PR4F33
 * Kubernetes\_Node: 267H63
@@ -33,7 +27,6 @@
 * Kubernetes\_Container: 3AAJZX
 * Kubernetes\_PingK8s: 4N99FE
 
-<<<<<<< HEAD
 Beyond the health and performance of your Kubernetes Cluster resources, you can
  use LogicMonitor DataSources to monitor your applications running in
  Kubernetes. If it's a standard application, LogicMonitor likely already has a
@@ -53,12 +46,4 @@
   Most LogicMonitor DataSources use ##HOSTNAME## to reference the IP, DNS, or system name for data collection. 
   This leverages the *system.hostname* property value in LogicMonitor. 
   Argus sets both *system.hostname* and *system.ips* to the Pod IP except hostNetwork enabled Pods. Argus sets *system.hostname* to the Pod name for hostNetwork enabled Pods. 
-  As such, DataSources that monitor applications running in Kubernetes should use ##system.ips## instead of ##HOSTNAME##.
-=======
-Once you've imported the DataSources, you should see monitoring for the health and performance of your Kubernetes Cluster in LogicMonitor.
-
-Beyond the health and performance of your Kubernetes Cluster resources, you can use LogicMonitor DataSources to monitor your applications running in Kubernetes. If it's a standard application, LogicMonitor likely already has a DataSource that can be used. For custom applications, you should \[create your own DataSource\] \([https://www.logicmonitor.com/support/datasources/creating-managing-datasources](https://www.logicmonitor.com/support/datasources/creating-managing-datasources) \) that is specific to your application. Either way, there are a few requirements to ensure that these DataSources will work well for applications running in Kubernetes.
-
-1. **Applies To:** DataSources usually apply based on property values, such as a system.categories or system.sysinfo value. For applications running in Kubernetes, the best option is to have Datasources apply based on labels. Argus adds labels as resource properties \(prepended with kubernetes.label.\), and you can reference these labels in the Applies To field for any DataSources. For example, you may use a label app=shoppingcart, and have a DataSource that monitors shopping cart performance with an Applies To of 'kubernetes.label.app=="shoppingcart"'.
-2. **Referencing hostname and IP addresses:** Most LogicMonitor DataSources use \#\#HOSTNAME\#\# to reference the IP, DNS, or system name for data collection. This leverages the system.hostname property value in LogicMonitor. Argus sets system.hostname for Pods to the name of the Pod, but sets system.ips to the IP of the Pod. As such, DataSources that monitor applications running in Kubernetes should use \#\#system.ips\#\# instead of \#\#HOSTNAME\#\#.
->>>>>>> 9eddd84b
+  As such, DataSources that monitor applications running in Kubernetes should use ##system.ips## instead of ##HOSTNAME##.